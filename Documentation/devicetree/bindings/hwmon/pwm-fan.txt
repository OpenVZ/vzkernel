Bindings for a fan connected to the PWM lines

Required properties:
- compatible	: "pwm-fan"
- pwms		: the PWM that is used to control the PWM fan
- cooling-levels      : PWM duty cycle values in a range from 0 to 255
			which correspond to thermal cooling states

Optional properties:
<<<<<<< HEAD
- fan-supply    : phandle to the regulator that provides power to the fan
=======
- fan-supply		: phandle to the regulator that provides power to the fan
- interrupts		: This contains a single interrupt specifier which
			  describes the tachometer output of the fan as an
			  interrupt source. The output signal must generate a
			  defined number of interrupts per fan revolution, which
			  require that it must be self resetting edge interrupts.
			  See interrupt-controller/interrupts.txt for the format.
- pulses-per-revolution : define the tachometer pulses per fan revolution as
			  an integer (default is 2 interrupts per revolution).
			  The value must be greater than zero.
>>>>>>> 0ecfebd2

Example:
	fan0: pwm-fan {
		compatible = "pwm-fan";
		#cooling-cells = <2>;
		pwms = <&pwm 0 10000 0>;
		cooling-levels = <0 102 170 230>;
	};

	thermal-zones {
		cpu_thermal: cpu-thermal {
			     thermal-sensors = <&tmu 0>;
			     polling-delay-passive = <0>;
			     polling-delay = <0>;
			     trips {
					cpu_alert1: cpu-alert1 {
						    temperature = <100000>; /* millicelsius */
						    hysteresis = <2000>; /* millicelsius */
						    type = "passive";
					};
			     };
			     cooling-maps {
					map0 {
						    trip = <&cpu_alert1>;
						    cooling-device = <&fan0 0 1>;
					};
			     };
		};

Example 2:
	fan0: pwm-fan {
		compatible = "pwm-fan";
		pwms = <&pwm 0 40000 0>;
		fan-supply = <&reg_fan>;
		interrupt-parent = <&gpio5>;
		interrupts = <1 IRQ_TYPE_EDGE_FALLING>;
		pulses-per-revolution = <2>;
	};<|MERGE_RESOLUTION|>--- conflicted
+++ resolved
@@ -7,9 +7,6 @@
 			which correspond to thermal cooling states
 
 Optional properties:
-<<<<<<< HEAD
-- fan-supply    : phandle to the regulator that provides power to the fan
-=======
 - fan-supply		: phandle to the regulator that provides power to the fan
 - interrupts		: This contains a single interrupt specifier which
 			  describes the tachometer output of the fan as an
@@ -20,7 +17,6 @@
 - pulses-per-revolution : define the tachometer pulses per fan revolution as
 			  an integer (default is 2 interrupts per revolution).
 			  The value must be greater than zero.
->>>>>>> 0ecfebd2
 
 Example:
 	fan0: pwm-fan {
