--- conflicted
+++ resolved
@@ -847,12 +847,7 @@
 	iomap->type = IOMAP_MAPPED;
 	iomap->flags = IOMAP_F_MERGED;
 	if (eob)
-<<<<<<< HEAD
-		iomap->flags |= IOMAP_F_BOUNDARY;
-=======
 		iomap->flags |= IOMAP_F_GFS2_BOUNDARY;
-	iomap->length = (u64)len << inode->i_blkbits;
->>>>>>> afd9d6a1
 
 out:
 	iomap->bdev = inode->i_sb->s_bdev;
