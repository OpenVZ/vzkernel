/*
 * Copyright (c) 2003-2006, Cluster File Systems, Inc, info@clusterfs.com
 * Written by Alex Tomas <alex@clusterfs.com>
 *
 * This program is free software; you can redistribute it and/or modify
 * it under the terms of the GNU General Public License version 2 as
 * published by the Free Software Foundation.
 *
 * This program is distributed in the hope that it will be useful,
 * but WITHOUT ANY WARRANTY; without even the implied warranty of
 * MERCHANTABILITY or FITNESS FOR A PARTICULAR PURPOSE.  See the
 * GNU General Public License for more details.
 *
 * You should have received a copy of the GNU General Public Licens
 * along with this program; if not, write to the Free Software
 * Foundation, Inc., 59 Temple Place, Suite 330, Boston, MA  02111-
 */


/*
 * mballoc.c contains the multiblocks allocation routines
 */

#include "mballoc.h"
#include <linux/debugfs.h>
#include <trace/events/ext4.h>

/*
 * MUSTDO:
 *   - test ext4_ext_search_left() and ext4_ext_search_right()
 *   - search for metadata in few groups
 *
 * TODO v4:
 *   - normalization should take into account whether file is still open
 *   - discard preallocations if no free space left (policy?)
 *   - don't normalize tails
 *   - quota
 *   - reservation for superuser
 *
 * TODO v3:
 *   - bitmap read-ahead (proposed by Oleg Drokin aka green)
 *   - track min/max extents in each group for better group selection
 *   - mb_mark_used() may allocate chunk right after splitting buddy
 *   - tree of groups sorted by number of free blocks
 *   - error handling
 */

/*
 * The allocation request involve request for multiple number of blocks
 * near to the goal(block) value specified.
 *
 * During initialization phase of the allocator we decide to use the
 * group preallocation or inode preallocation depending on the size of
 * the file. The size of the file could be the resulting file size we
 * would have after allocation, or the current file size, which ever
 * is larger. If the size is less than sbi->s_mb_stream_request we
 * select to use the group preallocation. The default value of
 * s_mb_stream_request is 16 blocks. This can also be tuned via
 * /sys/fs/ext4/<partition>/mb_stream_req. The value is represented in
 * terms of number of blocks.
 *
 * The main motivation for having small file use group preallocation is to
 * ensure that we have small files closer together on the disk.
 *
 * First stage the allocator looks at the inode prealloc list,
 * ext4_inode_info->i_prealloc_list, which contains list of prealloc
 * spaces for this particular inode. The inode prealloc space is
 * represented as:
 *
 * pa_lstart -> the logical start block for this prealloc space
 * pa_pstart -> the physical start block for this prealloc space
 * pa_len    -> lenght for this prealloc space
 * pa_free   ->  free space available in this prealloc space
 *
 * The inode preallocation space is used looking at the _logical_ start
 * block. If only the logical file block falls within the range of prealloc
 * space we will consume the particular prealloc space. This make sure that
 * that the we have contiguous physical blocks representing the file blocks
 *
 * The important thing to be noted in case of inode prealloc space is that
 * we don't modify the values associated to inode prealloc space except
 * pa_free.
 *
 * If we are not able to find blocks in the inode prealloc space and if we
 * have the group allocation flag set then we look at the locality group
 * prealloc space. These are per CPU prealloc list repreasented as
 *
 * ext4_sb_info.s_locality_groups[smp_processor_id()]
 *
 * The reason for having a per cpu locality group is to reduce the contention
 * between CPUs. It is possible to get scheduled at this point.
 *
 * The locality group prealloc space is used looking at whether we have
 * enough free space (pa_free) withing the prealloc space.
 *
 * If we can't allocate blocks via inode prealloc or/and locality group
 * prealloc then we look at the buddy cache. The buddy cache is represented
 * by ext4_sb_info.s_buddy_cache (struct inode) whose file offset gets
 * mapped to the buddy and bitmap information regarding different
 * groups. The buddy information is attached to buddy cache inode so that
 * we can access them through the page cache. The information regarding
 * each group is loaded via ext4_mb_load_buddy.  The information involve
 * block bitmap and buddy information. The information are stored in the
 * inode as:
 *
 *  {                        page                        }
 *  [ group 0 bitmap][ group 0 buddy] [group 1][ group 1]...
 *
 *
 * one block each for bitmap and buddy information.  So for each group we
 * take up 2 blocks. A page can contain blocks_per_page (PAGE_CACHE_SIZE /
 * blocksize) blocks.  So it can have information regarding groups_per_page
 * which is blocks_per_page/2
 *
 * The buddy cache inode is not stored on disk. The inode is thrown
 * away when the filesystem is unmounted.
 *
 * We look for count number of blocks in the buddy cache. If we were able
 * to locate that many free blocks we return with additional information
 * regarding rest of the contiguous physical block available
 *
 * Before allocating blocks via buddy cache we normalize the request
 * blocks. This ensure we ask for more blocks that we needed. The extra
 * blocks that we get after allocation is added to the respective prealloc
 * list. In case of inode preallocation we follow a list of heuristics
 * based on file size. This can be found in ext4_mb_normalize_request. If
 * we are doing a group prealloc we try to normalize the request to
 * sbi->s_mb_group_prealloc. Default value of s_mb_group_prealloc is
 * 512 blocks. This can be tuned via
 * /sys/fs/ext4/<partition/mb_group_prealloc. The value is represented in
 * terms of number of blocks. If we have mounted the file system with -O
 * stripe=<value> option the group prealloc request is normalized to the
 * stripe value (sbi->s_stripe)
 *
 * The regular allocator(using the buddy cache) supports few tunables.
 *
 * /sys/fs/ext4/<partition>/mb_min_to_scan
 * /sys/fs/ext4/<partition>/mb_max_to_scan
 * /sys/fs/ext4/<partition>/mb_order2_req
 *
 * The regular allocator uses buddy scan only if the request len is power of
 * 2 blocks and the order of allocation is >= sbi->s_mb_order2_reqs. The
 * value of s_mb_order2_reqs can be tuned via
 * /sys/fs/ext4/<partition>/mb_order2_req.  If the request len is equal to
 * stripe size (sbi->s_stripe), we try to search for contigous block in
 * stripe size. This should result in better allocation on RAID setups. If
 * not, we search in the specific group using bitmap for best extents. The
 * tunable min_to_scan and max_to_scan control the behaviour here.
 * min_to_scan indicate how long the mballoc __must__ look for a best
 * extent and max_to_scan indicates how long the mballoc __can__ look for a
 * best extent in the found extents. Searching for the blocks starts with
 * the group specified as the goal value in allocation context via
 * ac_g_ex. Each group is first checked based on the criteria whether it
 * can used for allocation. ext4_mb_good_group explains how the groups are
 * checked.
 *
 * Both the prealloc space are getting populated as above. So for the first
 * request we will hit the buddy cache which will result in this prealloc
 * space getting filled. The prealloc space is then later used for the
 * subsequent request.
 */

/*
 * mballoc operates on the following data:
 *  - on-disk bitmap
 *  - in-core buddy (actually includes buddy and bitmap)
 *  - preallocation descriptors (PAs)
 *
 * there are two types of preallocations:
 *  - inode
 *    assiged to specific inode and can be used for this inode only.
 *    it describes part of inode's space preallocated to specific
 *    physical blocks. any block from that preallocated can be used
 *    independent. the descriptor just tracks number of blocks left
 *    unused. so, before taking some block from descriptor, one must
 *    make sure corresponded logical block isn't allocated yet. this
 *    also means that freeing any block within descriptor's range
 *    must discard all preallocated blocks.
 *  - locality group
 *    assigned to specific locality group which does not translate to
 *    permanent set of inodes: inode can join and leave group. space
 *    from this type of preallocation can be used for any inode. thus
 *    it's consumed from the beginning to the end.
 *
 * relation between them can be expressed as:
 *    in-core buddy = on-disk bitmap + preallocation descriptors
 *
 * this mean blocks mballoc considers used are:
 *  - allocated blocks (persistent)
 *  - preallocated blocks (non-persistent)
 *
 * consistency in mballoc world means that at any time a block is either
 * free or used in ALL structures. notice: "any time" should not be read
 * literally -- time is discrete and delimited by locks.
 *
 *  to keep it simple, we don't use block numbers, instead we count number of
 *  blocks: how many blocks marked used/free in on-disk bitmap, buddy and PA.
 *
 * all operations can be expressed as:
 *  - init buddy:			buddy = on-disk + PAs
 *  - new PA:				buddy += N; PA = N
 *  - use inode PA:			on-disk += N; PA -= N
 *  - discard inode PA			buddy -= on-disk - PA; PA = 0
 *  - use locality group PA		on-disk += N; PA -= N
 *  - discard locality group PA		buddy -= PA; PA = 0
 *  note: 'buddy -= on-disk - PA' is used to show that on-disk bitmap
 *        is used in real operation because we can't know actual used
 *        bits from PA, only from on-disk bitmap
 *
 * if we follow this strict logic, then all operations above should be atomic.
 * given some of them can block, we'd have to use something like semaphores
 * killing performance on high-end SMP hardware. let's try to relax it using
 * the following knowledge:
 *  1) if buddy is referenced, it's already initialized
 *  2) while block is used in buddy and the buddy is referenced,
 *     nobody can re-allocate that block
 *  3) we work on bitmaps and '+' actually means 'set bits'. if on-disk has
 *     bit set and PA claims same block, it's OK. IOW, one can set bit in
 *     on-disk bitmap if buddy has same bit set or/and PA covers corresponded
 *     block
 *
 * so, now we're building a concurrency table:
 *  - init buddy vs.
 *    - new PA
 *      blocks for PA are allocated in the buddy, buddy must be referenced
 *      until PA is linked to allocation group to avoid concurrent buddy init
 *    - use inode PA
 *      we need to make sure that either on-disk bitmap or PA has uptodate data
 *      given (3) we care that PA-=N operation doesn't interfere with init
 *    - discard inode PA
 *      the simplest way would be to have buddy initialized by the discard
 *    - use locality group PA
 *      again PA-=N must be serialized with init
 *    - discard locality group PA
 *      the simplest way would be to have buddy initialized by the discard
 *  - new PA vs.
 *    - use inode PA
 *      i_data_sem serializes them
 *    - discard inode PA
 *      discard process must wait until PA isn't used by another process
 *    - use locality group PA
 *      some mutex should serialize them
 *    - discard locality group PA
 *      discard process must wait until PA isn't used by another process
 *  - use inode PA
 *    - use inode PA
 *      i_data_sem or another mutex should serializes them
 *    - discard inode PA
 *      discard process must wait until PA isn't used by another process
 *    - use locality group PA
 *      nothing wrong here -- they're different PAs covering different blocks
 *    - discard locality group PA
 *      discard process must wait until PA isn't used by another process
 *
 * now we're ready to make few consequences:
 *  - PA is referenced and while it is no discard is possible
 *  - PA is referenced until block isn't marked in on-disk bitmap
 *  - PA changes only after on-disk bitmap
 *  - discard must not compete with init. either init is done before
 *    any discard or they're serialized somehow
 *  - buddy init as sum of on-disk bitmap and PAs is done atomically
 *
 * a special case when we've used PA to emptiness. no need to modify buddy
 * in this case, but we should care about concurrent init
 *
 */

 /*
 * Logic in few words:
 *
 *  - allocation:
 *    load group
 *    find blocks
 *    mark bits in on-disk bitmap
 *    release group
 *
 *  - use preallocation:
 *    find proper PA (per-inode or group)
 *    load group
 *    mark bits in on-disk bitmap
 *    release group
 *    release PA
 *
 *  - free:
 *    load group
 *    mark bits in on-disk bitmap
 *    release group
 *
 *  - discard preallocations in group:
 *    mark PAs deleted
 *    move them onto local list
 *    load on-disk bitmap
 *    load group
 *    remove PA from object (inode or locality group)
 *    mark free blocks in-core
 *
 *  - discard inode's preallocations:
 */

/*
 * Locking rules
 *
 * Locks:
 *  - bitlock on a group	(group)
 *  - object (inode/locality)	(object)
 *  - per-pa lock		(pa)
 *
 * Paths:
 *  - new pa
 *    object
 *    group
 *
 *  - find and use pa:
 *    pa
 *
 *  - release consumed pa:
 *    pa
 *    group
 *    object
 *
 *  - generate in-core bitmap:
 *    group
 *        pa
 *
 *  - discard all for given object (inode, locality group):
 *    object
 *        pa
 *    group
 *
 *  - discard all for given group:
 *    group
 *        pa
 *    group
 *        object
 *
 */
static struct kmem_cache *ext4_pspace_cachep;
static struct kmem_cache *ext4_ac_cachep;
static struct kmem_cache *ext4_free_ext_cachep;
static void ext4_mb_generate_from_pa(struct super_block *sb, void *bitmap,
					ext4_group_t group);
static void ext4_mb_generate_from_freelist(struct super_block *sb, void *bitmap,
						ext4_group_t group);
static void release_blocks_on_commit(journal_t *journal, transaction_t *txn);

static inline void *mb_correct_addr_and_bit(int *bit, void *addr)
{
#if BITS_PER_LONG == 64
	*bit += ((unsigned long) addr & 7UL) << 3;
	addr = (void *) ((unsigned long) addr & ~7UL);
#elif BITS_PER_LONG == 32
	*bit += ((unsigned long) addr & 3UL) << 3;
	addr = (void *) ((unsigned long) addr & ~3UL);
#else
#error "how many bits you are?!"
#endif
	return addr;
}

static inline int mb_test_bit(int bit, void *addr)
{
	/*
	 * ext4_test_bit on architecture like powerpc
	 * needs unsigned long aligned address
	 */
	addr = mb_correct_addr_and_bit(&bit, addr);
	return ext4_test_bit(bit, addr);
}

static inline void mb_set_bit(int bit, void *addr)
{
	addr = mb_correct_addr_and_bit(&bit, addr);
	ext4_set_bit(bit, addr);
}

static inline void mb_clear_bit(int bit, void *addr)
{
	addr = mb_correct_addr_and_bit(&bit, addr);
	ext4_clear_bit(bit, addr);
}

static inline int mb_find_next_zero_bit(void *addr, int max, int start)
{
	int fix = 0, ret, tmpmax;
	addr = mb_correct_addr_and_bit(&fix, addr);
	tmpmax = max + fix;
	start += fix;

	ret = ext4_find_next_zero_bit(addr, tmpmax, start) - fix;
	if (ret > max)
		return max;
	return ret;
}

static inline int mb_find_next_bit(void *addr, int max, int start)
{
	int fix = 0, ret, tmpmax;
	addr = mb_correct_addr_and_bit(&fix, addr);
	tmpmax = max + fix;
	start += fix;

	ret = ext4_find_next_bit(addr, tmpmax, start) - fix;
	if (ret > max)
		return max;
	return ret;
}

static void *mb_find_buddy(struct ext4_buddy *e4b, int order, int *max)
{
	char *bb;

	BUG_ON(EXT4_MB_BITMAP(e4b) == EXT4_MB_BUDDY(e4b));
	BUG_ON(max == NULL);

	if (order > e4b->bd_blkbits + 1) {
		*max = 0;
		return NULL;
	}

	/* at order 0 we see each particular block */
	*max = 1 << (e4b->bd_blkbits + 3);
	if (order == 0)
		return EXT4_MB_BITMAP(e4b);

	bb = EXT4_MB_BUDDY(e4b) + EXT4_SB(e4b->bd_sb)->s_mb_offsets[order];
	*max = EXT4_SB(e4b->bd_sb)->s_mb_maxs[order];

	return bb;
}

#ifdef DOUBLE_CHECK
static void mb_free_blocks_double(struct inode *inode, struct ext4_buddy *e4b,
			   int first, int count)
{
	int i;
	struct super_block *sb = e4b->bd_sb;

	if (unlikely(e4b->bd_info->bb_bitmap == NULL))
		return;
	assert_spin_locked(ext4_group_lock_ptr(sb, e4b->bd_group));
	for (i = 0; i < count; i++) {
		if (!mb_test_bit(first + i, e4b->bd_info->bb_bitmap)) {
			ext4_fsblk_t blocknr;
			blocknr = e4b->bd_group * EXT4_BLOCKS_PER_GROUP(sb);
			blocknr += first + i;
			blocknr +=
			    le32_to_cpu(EXT4_SB(sb)->s_es->s_first_data_block);
			ext4_grp_locked_error(sb, e4b->bd_group,
				   __func__, "double-free of inode"
				   " %lu's block %llu(bit %u in group %u)",
				   inode ? inode->i_ino : 0, blocknr,
				   first + i, e4b->bd_group);
		}
		mb_clear_bit(first + i, e4b->bd_info->bb_bitmap);
	}
}

static void mb_mark_used_double(struct ext4_buddy *e4b, int first, int count)
{
	int i;

	if (unlikely(e4b->bd_info->bb_bitmap == NULL))
		return;
	assert_spin_locked(ext4_group_lock_ptr(e4b->bd_sb, e4b->bd_group));
	for (i = 0; i < count; i++) {
		BUG_ON(mb_test_bit(first + i, e4b->bd_info->bb_bitmap));
		mb_set_bit(first + i, e4b->bd_info->bb_bitmap);
	}
}

static void mb_cmp_bitmaps(struct ext4_buddy *e4b, void *bitmap)
{
	if (memcmp(e4b->bd_info->bb_bitmap, bitmap, e4b->bd_sb->s_blocksize)) {
		unsigned char *b1, *b2;
		int i;
		b1 = (unsigned char *) e4b->bd_info->bb_bitmap;
		b2 = (unsigned char *) bitmap;
		for (i = 0; i < e4b->bd_sb->s_blocksize; i++) {
			if (b1[i] != b2[i]) {
				printk(KERN_ERR "corruption in group %u "
				       "at byte %u(%u): %x in copy != %x "
				       "on disk/prealloc\n",
				       e4b->bd_group, i, i * 8, b1[i], b2[i]);
				BUG();
			}
		}
	}
}

#else
static inline void mb_free_blocks_double(struct inode *inode,
				struct ext4_buddy *e4b, int first, int count)
{
	return;
}
static inline void mb_mark_used_double(struct ext4_buddy *e4b,
						int first, int count)
{
	return;
}
static inline void mb_cmp_bitmaps(struct ext4_buddy *e4b, void *bitmap)
{
	return;
}
#endif

#ifdef AGGRESSIVE_CHECK

#define MB_CHECK_ASSERT(assert)						\
do {									\
	if (!(assert)) {						\
		printk(KERN_EMERG					\
			"Assertion failure in %s() at %s:%d: \"%s\"\n",	\
			function, file, line, # assert);		\
		BUG();							\
	}								\
} while (0)

static int __mb_check_buddy(struct ext4_buddy *e4b, char *file,
				const char *function, int line)
{
	struct super_block *sb = e4b->bd_sb;
	int order = e4b->bd_blkbits + 1;
	int max;
	int max2;
	int i;
	int j;
	int k;
	int count;
	struct ext4_group_info *grp;
	int fragments = 0;
	int fstart;
	struct list_head *cur;
	void *buddy;
	void *buddy2;

	{
		static int mb_check_counter;
		if (mb_check_counter++ % 100 != 0)
			return 0;
	}

	while (order > 1) {
		buddy = mb_find_buddy(e4b, order, &max);
		MB_CHECK_ASSERT(buddy);
		buddy2 = mb_find_buddy(e4b, order - 1, &max2);
		MB_CHECK_ASSERT(buddy2);
		MB_CHECK_ASSERT(buddy != buddy2);
		MB_CHECK_ASSERT(max * 2 == max2);

		count = 0;
		for (i = 0; i < max; i++) {

			if (mb_test_bit(i, buddy)) {
				/* only single bit in buddy2 may be 1 */
				if (!mb_test_bit(i << 1, buddy2)) {
					MB_CHECK_ASSERT(
						mb_test_bit((i<<1)+1, buddy2));
				} else if (!mb_test_bit((i << 1) + 1, buddy2)) {
					MB_CHECK_ASSERT(
						mb_test_bit(i << 1, buddy2));
				}
				continue;
			}

			/* both bits in buddy2 must be 0 */
			MB_CHECK_ASSERT(mb_test_bit(i << 1, buddy2));
			MB_CHECK_ASSERT(mb_test_bit((i << 1) + 1, buddy2));

			for (j = 0; j < (1 << order); j++) {
				k = (i * (1 << order)) + j;
				MB_CHECK_ASSERT(
					!mb_test_bit(k, EXT4_MB_BITMAP(e4b)));
			}
			count++;
		}
		MB_CHECK_ASSERT(e4b->bd_info->bb_counters[order] == count);
		order--;
	}

	fstart = -1;
	buddy = mb_find_buddy(e4b, 0, &max);
	for (i = 0; i < max; i++) {
		if (!mb_test_bit(i, buddy)) {
			MB_CHECK_ASSERT(i >= e4b->bd_info->bb_first_free);
			if (fstart == -1) {
				fragments++;
				fstart = i;
			}
			continue;
		}
		fstart = -1;
		/* check used bits only */
		for (j = 0; j < e4b->bd_blkbits + 1; j++) {
			buddy2 = mb_find_buddy(e4b, j, &max2);
			k = i >> j;
			MB_CHECK_ASSERT(k < max2);
			MB_CHECK_ASSERT(mb_test_bit(k, buddy2));
		}
	}
	MB_CHECK_ASSERT(!EXT4_MB_GRP_NEED_INIT(e4b->bd_info));
	MB_CHECK_ASSERT(e4b->bd_info->bb_fragments == fragments);

	grp = ext4_get_group_info(sb, e4b->bd_group);
	buddy = mb_find_buddy(e4b, 0, &max);
	list_for_each(cur, &grp->bb_prealloc_list) {
		ext4_group_t groupnr;
		struct ext4_prealloc_space *pa;
		pa = list_entry(cur, struct ext4_prealloc_space, pa_group_list);
		ext4_get_group_no_and_offset(sb, pa->pa_pstart, &groupnr, &k);
		MB_CHECK_ASSERT(groupnr == e4b->bd_group);
		for (i = 0; i < pa->pa_len; i++)
			MB_CHECK_ASSERT(mb_test_bit(k + i, buddy));
	}
	return 0;
}
#undef MB_CHECK_ASSERT
#define mb_check_buddy(e4b) __mb_check_buddy(e4b,	\
					__FILE__, __func__, __LINE__)
#else
#define mb_check_buddy(e4b)
#endif

/* FIXME!! need more doc */
static void ext4_mb_mark_free_simple(struct super_block *sb,
				void *buddy, ext4_grpblk_t first, ext4_grpblk_t len,
					struct ext4_group_info *grp)
{
	struct ext4_sb_info *sbi = EXT4_SB(sb);
	ext4_grpblk_t min;
	ext4_grpblk_t max;
	ext4_grpblk_t chunk;
	unsigned short border;

	BUG_ON(len > EXT4_BLOCKS_PER_GROUP(sb));

	border = 2 << sb->s_blocksize_bits;

	while (len > 0) {
		/* find how many blocks can be covered since this position */
		max = ffs(first | border) - 1;

		/* find how many blocks of power 2 we need to mark */
		min = fls(len) - 1;

		if (max < min)
			min = max;
		chunk = 1 << min;

		/* mark multiblock chunks only */
		grp->bb_counters[min]++;
		if (min > 0)
			mb_clear_bit(first >> min,
				     buddy + sbi->s_mb_offsets[min]);

		len -= chunk;
		first += chunk;
	}
}

static noinline_for_stack
void ext4_mb_generate_buddy(struct super_block *sb,
				void *buddy, void *bitmap, ext4_group_t group)
{
	struct ext4_group_info *grp = ext4_get_group_info(sb, group);
	ext4_grpblk_t max = EXT4_BLOCKS_PER_GROUP(sb);
	ext4_grpblk_t i = 0;
	ext4_grpblk_t first;
	ext4_grpblk_t len;
	unsigned free = 0;
	unsigned fragments = 0;
	unsigned long long period = get_cycles();

	/* initialize buddy from bitmap which is aggregation
	 * of on-disk bitmap and preallocations */
	i = mb_find_next_zero_bit(bitmap, max, 0);
	grp->bb_first_free = i;
	while (i < max) {
		fragments++;
		first = i;
		i = mb_find_next_bit(bitmap, max, i);
		len = i - first;
		free += len;
		if (len > 1)
			ext4_mb_mark_free_simple(sb, buddy, first, len, grp);
		else
			grp->bb_counters[0]++;
		if (i < max)
			i = mb_find_next_zero_bit(bitmap, max, i);
	}
	grp->bb_fragments = fragments;

	if (free != grp->bb_free) {
		ext4_grp_locked_error(sb, group,  __func__,
			"EXT4-fs: group %u: %u blocks in bitmap, %u in gd",
			group, free, grp->bb_free);
		/*
		 * If we intent to continue, we consider group descritor
		 * corrupt and update bb_free using bitmap value
		 */
		grp->bb_free = free;
	}

	clear_bit(EXT4_GROUP_INFO_NEED_INIT_BIT, &(grp->bb_state));

	period = get_cycles() - period;
	spin_lock(&EXT4_SB(sb)->s_bal_lock);
	EXT4_SB(sb)->s_mb_buddies_generated++;
	EXT4_SB(sb)->s_mb_generation_time += period;
	spin_unlock(&EXT4_SB(sb)->s_bal_lock);
}

/* The buddy information is attached the buddy cache inode
 * for convenience. The information regarding each group
 * is loaded via ext4_mb_load_buddy. The information involve
 * block bitmap and buddy information. The information are
 * stored in the inode as
 *
 * {                        page                        }
 * [ group 0 bitmap][ group 0 buddy] [group 1][ group 1]...
 *
 *
 * one block each for bitmap and buddy information.
 * So for each group we take up 2 blocks. A page can
 * contain blocks_per_page (PAGE_CACHE_SIZE / blocksize)  blocks.
 * So it can have information regarding groups_per_page which
 * is blocks_per_page/2
 */

static int ext4_mb_init_cache(struct page *page, char *incore)
{
	ext4_group_t ngroups;
	int blocksize;
	int blocks_per_page;
	int groups_per_page;
	int err = 0;
	int i;
	ext4_group_t first_group;
	int first_block;
	struct super_block *sb;
	struct buffer_head *bhs;
	struct buffer_head **bh;
	struct inode *inode;
	char *data;
	char *bitmap;

	mb_debug(1, "init page %lu\n", page->index);

	inode = page->mapping->host;
	sb = inode->i_sb;
	ngroups = ext4_get_groups_count(sb);
	blocksize = 1 << inode->i_blkbits;
	blocks_per_page = PAGE_CACHE_SIZE / blocksize;

	groups_per_page = blocks_per_page >> 1;
	if (groups_per_page == 0)
		groups_per_page = 1;

	/* allocate buffer_heads to read bitmaps */
	if (groups_per_page > 1) {
		err = -ENOMEM;
		i = sizeof(struct buffer_head *) * groups_per_page;
		bh = kzalloc(i, GFP_NOFS);
		if (bh == NULL)
			goto out;
	} else
		bh = &bhs;

	first_group = page->index * blocks_per_page / 2;

	/* read all groups the page covers into the cache */
	for (i = 0; i < groups_per_page; i++) {
		struct ext4_group_desc *desc;

		if (first_group + i >= ngroups)
			break;

		err = -EIO;
		desc = ext4_get_group_desc(sb, first_group + i, NULL);
		if (desc == NULL)
			goto out;

		err = -ENOMEM;
		bh[i] = sb_getblk(sb, ext4_block_bitmap(sb, desc));
		if (bh[i] == NULL)
			goto out;

		if (bitmap_uptodate(bh[i]))
			continue;

		lock_buffer(bh[i]);
		if (bitmap_uptodate(bh[i])) {
			unlock_buffer(bh[i]);
			continue;
		}
		ext4_lock_group(sb, first_group + i);
		if (desc->bg_flags & cpu_to_le16(EXT4_BG_BLOCK_UNINIT)) {
			ext4_init_block_bitmap(sb, bh[i],
						first_group + i, desc);
			set_bitmap_uptodate(bh[i]);
			set_buffer_uptodate(bh[i]);
			ext4_unlock_group(sb, first_group + i);
			unlock_buffer(bh[i]);
			continue;
		}
		ext4_unlock_group(sb, first_group + i);
		if (buffer_uptodate(bh[i])) {
			/*
			 * if not uninit if bh is uptodate,
			 * bitmap is also uptodate
			 */
			set_bitmap_uptodate(bh[i]);
			unlock_buffer(bh[i]);
			continue;
		}
		get_bh(bh[i]);
		/*
		 * submit the buffer_head for read. We can
		 * safely mark the bitmap as uptodate now.
		 * We do it here so the bitmap uptodate bit
		 * get set with buffer lock held.
		 */
		set_bitmap_uptodate(bh[i]);
		bh[i]->b_end_io = end_buffer_read_sync;
		submit_bh(READ, bh[i]);
		mb_debug(1, "read bitmap for group %u\n", first_group + i);
	}

	/* wait for I/O completion */
	for (i = 0; i < groups_per_page && bh[i]; i++)
		wait_on_buffer(bh[i]);

	err = -EIO;
	for (i = 0; i < groups_per_page && bh[i]; i++)
		if (!buffer_uptodate(bh[i]))
			goto out;

	err = 0;
	first_block = page->index * blocks_per_page;
	/* init the page  */
	memset(page_address(page), 0xff, PAGE_CACHE_SIZE);
	for (i = 0; i < blocks_per_page; i++) {
		int group;
		struct ext4_group_info *grinfo;

		group = (first_block + i) >> 1;
		if (group >= ngroups)
			break;

		/*
		 * data carry information regarding this
		 * particular group in the format specified
		 * above
		 *
		 */
		data = page_address(page) + (i * blocksize);
		bitmap = bh[group - first_group]->b_data;

		/*
		 * We place the buddy block and bitmap block
		 * close together
		 */
		if ((first_block + i) & 1) {
			/* this is block of buddy */
			BUG_ON(incore == NULL);
			mb_debug(1, "put buddy for group %u in page %lu/%x\n",
				group, page->index, i * blocksize);
			grinfo = ext4_get_group_info(sb, group);
			grinfo->bb_fragments = 0;
			memset(grinfo->bb_counters, 0,
			       sizeof(*grinfo->bb_counters) *
				(sb->s_blocksize_bits+2));
			/*
			 * incore got set to the group block bitmap below
			 */
			ext4_lock_group(sb, group);
			ext4_mb_generate_buddy(sb, data, incore, group);
			ext4_unlock_group(sb, group);
			incore = NULL;
		} else {
			/* this is block of bitmap */
			BUG_ON(incore != NULL);
			mb_debug(1, "put bitmap for group %u in page %lu/%x\n",
				group, page->index, i * blocksize);

			/* see comments in ext4_mb_put_pa() */
			ext4_lock_group(sb, group);
			memcpy(data, bitmap, blocksize);

			/* mark all preallocated blks used in in-core bitmap */
			ext4_mb_generate_from_pa(sb, data, group);
			ext4_mb_generate_from_freelist(sb, data, group);
			ext4_unlock_group(sb, group);

			/* set incore so that the buddy information can be
			 * generated using this
			 */
			incore = data;
		}
	}
	SetPageUptodate(page);

out:
	if (bh) {
		for (i = 0; i < groups_per_page && bh[i]; i++)
			brelse(bh[i]);
		if (bh != &bhs)
			kfree(bh);
	}
	return err;
}

static noinline_for_stack
int ext4_mb_init_group(struct super_block *sb, ext4_group_t group)
{

	int ret = 0;
	void *bitmap;
	int blocks_per_page;
	int block, pnum, poff;
	int num_grp_locked = 0;
	struct ext4_group_info *this_grp;
	struct ext4_sb_info *sbi = EXT4_SB(sb);
	struct inode *inode = sbi->s_buddy_cache;
	struct page *page = NULL, *bitmap_page = NULL;

	mb_debug(1, "init group %u\n", group);
	blocks_per_page = PAGE_CACHE_SIZE / sb->s_blocksize;
	this_grp = ext4_get_group_info(sb, group);
	/*
	 * This ensures that we don't reinit the buddy cache
	 * page which map to the group from which we are already
	 * allocating. If we are looking at the buddy cache we would
	 * have taken a reference using ext4_mb_load_buddy and that
	 * would have taken the alloc_sem lock.
	 */
	num_grp_locked =  ext4_mb_get_buddy_cache_lock(sb, group);
	if (!EXT4_MB_GRP_NEED_INIT(this_grp)) {
		/*
		 * somebody initialized the group
		 * return without doing anything
		 */
		ret = 0;
		goto err;
	}
	/*
	 * the buddy cache inode stores the block bitmap
	 * and buddy information in consecutive blocks.
	 * So for each group we need two blocks.
	 */
	block = group * 2;
	pnum = block / blocks_per_page;
	poff = block % blocks_per_page;
	page = find_or_create_page(inode->i_mapping, pnum, GFP_NOFS);
	if (page) {
		BUG_ON(page->mapping != inode->i_mapping);
		ret = ext4_mb_init_cache(page, NULL);
		if (ret) {
			unlock_page(page);
			goto err;
		}
		unlock_page(page);
	}
	if (page == NULL || !PageUptodate(page)) {
		ret = -EIO;
		goto err;
	}
	mark_page_accessed(page);
	bitmap_page = page;
	bitmap = page_address(page) + (poff * sb->s_blocksize);

	/* init buddy cache */
	block++;
	pnum = block / blocks_per_page;
	poff = block % blocks_per_page;
	page = find_or_create_page(inode->i_mapping, pnum, GFP_NOFS);
	if (page == bitmap_page) {
		/*
		 * If both the bitmap and buddy are in
		 * the same page we don't need to force
		 * init the buddy
		 */
		unlock_page(page);
	} else if (page) {
		BUG_ON(page->mapping != inode->i_mapping);
		ret = ext4_mb_init_cache(page, bitmap);
		if (ret) {
			unlock_page(page);
			goto err;
		}
		unlock_page(page);
	}
	if (page == NULL || !PageUptodate(page)) {
		ret = -EIO;
		goto err;
	}
	mark_page_accessed(page);
err:
	ext4_mb_put_buddy_cache_lock(sb, group, num_grp_locked);
	if (bitmap_page)
		page_cache_release(bitmap_page);
	if (page)
		page_cache_release(page);
	return ret;
}

static noinline_for_stack int
ext4_mb_load_buddy(struct super_block *sb, ext4_group_t group,
					struct ext4_buddy *e4b)
{
	int blocks_per_page;
	int block;
	int pnum;
	int poff;
	struct page *page;
	int ret;
	struct ext4_group_info *grp;
	struct ext4_sb_info *sbi = EXT4_SB(sb);
	struct inode *inode = sbi->s_buddy_cache;

	mb_debug(1, "load group %u\n", group);

	blocks_per_page = PAGE_CACHE_SIZE / sb->s_blocksize;
	grp = ext4_get_group_info(sb, group);

	e4b->bd_blkbits = sb->s_blocksize_bits;
	e4b->bd_info = ext4_get_group_info(sb, group);
	e4b->bd_sb = sb;
	e4b->bd_group = group;
	e4b->bd_buddy_page = NULL;
	e4b->bd_bitmap_page = NULL;
	e4b->alloc_semp = &grp->alloc_sem;

	/* Take the read lock on the group alloc
	 * sem. This would make sure a parallel
	 * ext4_mb_init_group happening on other
	 * groups mapped by the page is blocked
	 * till we are done with allocation
	 */
repeat_load_buddy:
	down_read(e4b->alloc_semp);

	if (unlikely(EXT4_MB_GRP_NEED_INIT(grp))) {
		/* we need to check for group need init flag
		 * with alloc_semp held so that we can be sure
		 * that new blocks didn't get added to the group
		 * when we are loading the buddy cache
		 */
		up_read(e4b->alloc_semp);
		/*
		 * we need full data about the group
		 * to make a good selection
		 */
		ret = ext4_mb_init_group(sb, group);
		if (ret)
			return ret;
		goto repeat_load_buddy;
	}

	/*
	 * the buddy cache inode stores the block bitmap
	 * and buddy information in consecutive blocks.
	 * So for each group we need two blocks.
	 */
	block = group * 2;
	pnum = block / blocks_per_page;
	poff = block % blocks_per_page;

	/* we could use find_or_create_page(), but it locks page
	 * what we'd like to avoid in fast path ... */
	page = find_get_page(inode->i_mapping, pnum);
	if (page == NULL || !PageUptodate(page)) {
		if (page)
			/*
			 * drop the page reference and try
			 * to get the page with lock. If we
			 * are not uptodate that implies
			 * somebody just created the page but
			 * is yet to initialize the same. So
			 * wait for it to initialize.
			 */
			page_cache_release(page);
		page = find_or_create_page(inode->i_mapping, pnum, GFP_NOFS);
		if (page) {
			BUG_ON(page->mapping != inode->i_mapping);
			if (!PageUptodate(page)) {
				ret = ext4_mb_init_cache(page, NULL);
				if (ret) {
					unlock_page(page);
					goto err;
				}
				mb_cmp_bitmaps(e4b, page_address(page) +
					       (poff * sb->s_blocksize));
			}
			unlock_page(page);
		}
	}
	if (page == NULL || !PageUptodate(page)) {
		ret = -EIO;
		goto err;
	}
	e4b->bd_bitmap_page = page;
	e4b->bd_bitmap = page_address(page) + (poff * sb->s_blocksize);
	mark_page_accessed(page);

	block++;
	pnum = block / blocks_per_page;
	poff = block % blocks_per_page;

	page = find_get_page(inode->i_mapping, pnum);
	if (page == NULL || !PageUptodate(page)) {
		if (page)
			page_cache_release(page);
		page = find_or_create_page(inode->i_mapping, pnum, GFP_NOFS);
		if (page) {
			BUG_ON(page->mapping != inode->i_mapping);
			if (!PageUptodate(page)) {
				ret = ext4_mb_init_cache(page, e4b->bd_bitmap);
				if (ret) {
					unlock_page(page);
					goto err;
				}
			}
			unlock_page(page);
		}
	}
	if (page == NULL || !PageUptodate(page)) {
		ret = -EIO;
		goto err;
	}
	e4b->bd_buddy_page = page;
	e4b->bd_buddy = page_address(page) + (poff * sb->s_blocksize);
	mark_page_accessed(page);

	BUG_ON(e4b->bd_bitmap_page == NULL);
	BUG_ON(e4b->bd_buddy_page == NULL);

	return 0;

err:
	if (e4b->bd_bitmap_page)
		page_cache_release(e4b->bd_bitmap_page);
	if (e4b->bd_buddy_page)
		page_cache_release(e4b->bd_buddy_page);
	e4b->bd_buddy = NULL;
	e4b->bd_bitmap = NULL;

	/* Done with the buddy cache */
	up_read(e4b->alloc_semp);
	return ret;
}

static void ext4_mb_release_desc(struct ext4_buddy *e4b)
{
	if (e4b->bd_bitmap_page)
		page_cache_release(e4b->bd_bitmap_page);
	if (e4b->bd_buddy_page)
		page_cache_release(e4b->bd_buddy_page);
	/* Done with the buddy cache */
	if (e4b->alloc_semp)
		up_read(e4b->alloc_semp);
}


static int mb_find_order_for_block(struct ext4_buddy *e4b, int block)
{
	int order = 1;
	void *bb;

	BUG_ON(EXT4_MB_BITMAP(e4b) == EXT4_MB_BUDDY(e4b));
	BUG_ON(block >= (1 << (e4b->bd_blkbits + 3)));

	bb = EXT4_MB_BUDDY(e4b);
	while (order <= e4b->bd_blkbits + 1) {
		block = block >> 1;
		if (!mb_test_bit(block, bb)) {
			/* this block is part of buddy of order 'order' */
			return order;
		}
		bb += 1 << (e4b->bd_blkbits - order);
		order++;
	}
	return 0;
}

static void mb_clear_bits(void *bm, int cur, int len)
{
	__u32 *addr;

	len = cur + len;
	while (cur < len) {
		if ((cur & 31) == 0 && (len - cur) >= 32) {
			/* fast path: clear whole word at once */
			addr = bm + (cur >> 3);
			*addr = 0;
			cur += 32;
			continue;
		}
		mb_clear_bit(cur, bm);
		cur++;
	}
}

static void mb_set_bits(void *bm, int cur, int len)
{
	__u32 *addr;

	len = cur + len;
	while (cur < len) {
		if ((cur & 31) == 0 && (len - cur) >= 32) {
			/* fast path: set whole word at once */
			addr = bm + (cur >> 3);
			*addr = 0xffffffff;
			cur += 32;
			continue;
		}
		mb_set_bit(cur, bm);
		cur++;
	}
}

static void mb_free_blocks(struct inode *inode, struct ext4_buddy *e4b,
			  int first, int count)
{
	int block = 0;
	int max = 0;
	int order;
	void *buddy;
	void *buddy2;
	struct super_block *sb = e4b->bd_sb;

	BUG_ON(first + count > (sb->s_blocksize << 3));
	assert_spin_locked(ext4_group_lock_ptr(sb, e4b->bd_group));
	mb_check_buddy(e4b);
	mb_free_blocks_double(inode, e4b, first, count);

	e4b->bd_info->bb_free += count;
	if (first < e4b->bd_info->bb_first_free)
		e4b->bd_info->bb_first_free = first;

	/* let's maintain fragments counter */
	if (first != 0)
		block = !mb_test_bit(first - 1, EXT4_MB_BITMAP(e4b));
	if (first + count < EXT4_SB(sb)->s_mb_maxs[0])
		max = !mb_test_bit(first + count, EXT4_MB_BITMAP(e4b));
	if (block && max)
		e4b->bd_info->bb_fragments--;
	else if (!block && !max)
		e4b->bd_info->bb_fragments++;

	/* let's maintain buddy itself */
	while (count-- > 0) {
		block = first++;
		order = 0;

		if (!mb_test_bit(block, EXT4_MB_BITMAP(e4b))) {
			ext4_fsblk_t blocknr;
			blocknr = e4b->bd_group * EXT4_BLOCKS_PER_GROUP(sb);
			blocknr += block;
			blocknr +=
			    le32_to_cpu(EXT4_SB(sb)->s_es->s_first_data_block);
			ext4_grp_locked_error(sb, e4b->bd_group,
				   __func__, "double-free of inode"
				   " %lu's block %llu(bit %u in group %u)",
				   inode ? inode->i_ino : 0, blocknr, block,
				   e4b->bd_group);
		}
		mb_clear_bit(block, EXT4_MB_BITMAP(e4b));
		e4b->bd_info->bb_counters[order]++;

		/* start of the buddy */
		buddy = mb_find_buddy(e4b, order, &max);

		do {
			block &= ~1UL;
			if (mb_test_bit(block, buddy) ||
					mb_test_bit(block + 1, buddy))
				break;

			/* both the buddies are free, try to coalesce them */
			buddy2 = mb_find_buddy(e4b, order + 1, &max);

			if (!buddy2)
				break;

			if (order > 0) {
				/* for special purposes, we don't set
				 * free bits in bitmap */
				mb_set_bit(block, buddy);
				mb_set_bit(block + 1, buddy);
			}
			e4b->bd_info->bb_counters[order]--;
			e4b->bd_info->bb_counters[order]--;

			block = block >> 1;
			order++;
			e4b->bd_info->bb_counters[order]++;

			mb_clear_bit(block, buddy2);
			buddy = buddy2;
		} while (1);
	}
	mb_check_buddy(e4b);
}

static int mb_find_extent(struct ext4_buddy *e4b, int order, int block,
				int needed, struct ext4_free_extent *ex)
{
	int next = block;
	int max;
	int ord;
	void *buddy;

	assert_spin_locked(ext4_group_lock_ptr(e4b->bd_sb, e4b->bd_group));
	BUG_ON(ex == NULL);

	buddy = mb_find_buddy(e4b, order, &max);
	BUG_ON(buddy == NULL);
	BUG_ON(block >= max);
	if (mb_test_bit(block, buddy)) {
		ex->fe_len = 0;
		ex->fe_start = 0;
		ex->fe_group = 0;
		return 0;
	}

	/* FIXME dorp order completely ? */
	if (likely(order == 0)) {
		/* find actual order */
		order = mb_find_order_for_block(e4b, block);
		block = block >> order;
	}

	ex->fe_len = 1 << order;
	ex->fe_start = block << order;
	ex->fe_group = e4b->bd_group;

	/* calc difference from given start */
	next = next - ex->fe_start;
	ex->fe_len -= next;
	ex->fe_start += next;

	while (needed > ex->fe_len &&
	       (buddy = mb_find_buddy(e4b, order, &max))) {

		if (block + 1 >= max)
			break;

		next = (block + 1) * (1 << order);
		if (mb_test_bit(next, EXT4_MB_BITMAP(e4b)))
			break;

		ord = mb_find_order_for_block(e4b, next);

		order = ord;
		block = next >> order;
		ex->fe_len += 1 << order;
	}

	BUG_ON(ex->fe_start + ex->fe_len > (1 << (e4b->bd_blkbits + 3)));
	return ex->fe_len;
}

static int mb_mark_used(struct ext4_buddy *e4b, struct ext4_free_extent *ex)
{
	int ord;
	int mlen = 0;
	int max = 0;
	int cur;
	int start = ex->fe_start;
	int len = ex->fe_len;
	unsigned ret = 0;
	int len0 = len;
	void *buddy;

	BUG_ON(start + len > (e4b->bd_sb->s_blocksize << 3));
	BUG_ON(e4b->bd_group != ex->fe_group);
	assert_spin_locked(ext4_group_lock_ptr(e4b->bd_sb, e4b->bd_group));
	mb_check_buddy(e4b);
	mb_mark_used_double(e4b, start, len);

	e4b->bd_info->bb_free -= len;
	if (e4b->bd_info->bb_first_free == start)
		e4b->bd_info->bb_first_free += len;

	/* let's maintain fragments counter */
	if (start != 0)
		mlen = !mb_test_bit(start - 1, EXT4_MB_BITMAP(e4b));
	if (start + len < EXT4_SB(e4b->bd_sb)->s_mb_maxs[0])
		max = !mb_test_bit(start + len, EXT4_MB_BITMAP(e4b));
	if (mlen && max)
		e4b->bd_info->bb_fragments++;
	else if (!mlen && !max)
		e4b->bd_info->bb_fragments--;

	/* let's maintain buddy itself */
	while (len) {
		ord = mb_find_order_for_block(e4b, start);

		if (((start >> ord) << ord) == start && len >= (1 << ord)) {
			/* the whole chunk may be allocated at once! */
			mlen = 1 << ord;
			buddy = mb_find_buddy(e4b, ord, &max);
			BUG_ON((start >> ord) >= max);
			mb_set_bit(start >> ord, buddy);
			e4b->bd_info->bb_counters[ord]--;
			start += mlen;
			len -= mlen;
			BUG_ON(len < 0);
			continue;
		}

		/* store for history */
		if (ret == 0)
			ret = len | (ord << 16);

		/* we have to split large buddy */
		BUG_ON(ord <= 0);
		buddy = mb_find_buddy(e4b, ord, &max);
		mb_set_bit(start >> ord, buddy);
		e4b->bd_info->bb_counters[ord]--;

		ord--;
		cur = (start >> ord) & ~1U;
		buddy = mb_find_buddy(e4b, ord, &max);
		mb_clear_bit(cur, buddy);
		mb_clear_bit(cur + 1, buddy);
		e4b->bd_info->bb_counters[ord]++;
		e4b->bd_info->bb_counters[ord]++;
	}

	mb_set_bits(EXT4_MB_BITMAP(e4b), ex->fe_start, len0);
	mb_check_buddy(e4b);

	return ret;
}

/*
 * Must be called under group lock!
 */
static void ext4_mb_use_best_found(struct ext4_allocation_context *ac,
					struct ext4_buddy *e4b)
{
	struct ext4_sb_info *sbi = EXT4_SB(ac->ac_sb);
	int ret;

	BUG_ON(ac->ac_b_ex.fe_group != e4b->bd_group);
	BUG_ON(ac->ac_status == AC_STATUS_FOUND);

	ac->ac_b_ex.fe_len = min(ac->ac_b_ex.fe_len, ac->ac_g_ex.fe_len);
	ac->ac_b_ex.fe_logical = ac->ac_g_ex.fe_logical;
	ret = mb_mark_used(e4b, &ac->ac_b_ex);

	/* preallocation can change ac_b_ex, thus we store actually
	 * allocated blocks for history */
	ac->ac_f_ex = ac->ac_b_ex;

	ac->ac_status = AC_STATUS_FOUND;
	ac->ac_tail = ret & 0xffff;
	ac->ac_buddy = ret >> 16;

	/*
	 * take the page reference. We want the page to be pinned
	 * so that we don't get a ext4_mb_init_cache_call for this
	 * group until we update the bitmap. That would mean we
	 * double allocate blocks. The reference is dropped
	 * in ext4_mb_release_context
	 */
	ac->ac_bitmap_page = e4b->bd_bitmap_page;
	get_page(ac->ac_bitmap_page);
	ac->ac_buddy_page = e4b->bd_buddy_page;
	get_page(ac->ac_buddy_page);
	/* on allocation we use ac to track the held semaphore */
	ac->alloc_semp =  e4b->alloc_semp;
	e4b->alloc_semp = NULL;
	/* store last allocated for subsequent stream allocation */
	if (ac->ac_flags & EXT4_MB_STREAM_ALLOC) {
		spin_lock(&sbi->s_md_lock);
		sbi->s_mb_last_group = ac->ac_f_ex.fe_group;
		sbi->s_mb_last_start = ac->ac_f_ex.fe_start;
		spin_unlock(&sbi->s_md_lock);
	}
}

/*
 * regular allocator, for general purposes allocation
 */

static void ext4_mb_check_limits(struct ext4_allocation_context *ac,
					struct ext4_buddy *e4b,
					int finish_group)
{
	struct ext4_sb_info *sbi = EXT4_SB(ac->ac_sb);
	struct ext4_free_extent *bex = &ac->ac_b_ex;
	struct ext4_free_extent *gex = &ac->ac_g_ex;
	struct ext4_free_extent ex;
	int max;

	if (ac->ac_status == AC_STATUS_FOUND)
		return;
	/*
	 * We don't want to scan for a whole year
	 */
	if (ac->ac_found > sbi->s_mb_max_to_scan &&
			!(ac->ac_flags & EXT4_MB_HINT_FIRST)) {
		ac->ac_status = AC_STATUS_BREAK;
		return;
	}

	/*
	 * Haven't found good chunk so far, let's continue
	 */
	if (bex->fe_len < gex->fe_len)
		return;

	if ((finish_group || ac->ac_found > sbi->s_mb_min_to_scan)
			&& bex->fe_group == e4b->bd_group) {
		/* recheck chunk's availability - we don't know
		 * when it was found (within this lock-unlock
		 * period or not) */
		max = mb_find_extent(e4b, 0, bex->fe_start, gex->fe_len, &ex);
		if (max >= gex->fe_len) {
			ext4_mb_use_best_found(ac, e4b);
			return;
		}
	}
}

/*
 * The routine checks whether found extent is good enough. If it is,
 * then the extent gets marked used and flag is set to the context
 * to stop scanning. Otherwise, the extent is compared with the
 * previous found extent and if new one is better, then it's stored
 * in the context. Later, the best found extent will be used, if
 * mballoc can't find good enough extent.
 *
 * FIXME: real allocation policy is to be designed yet!
 */
static void ext4_mb_measure_extent(struct ext4_allocation_context *ac,
					struct ext4_free_extent *ex,
					struct ext4_buddy *e4b)
{
	struct ext4_free_extent *bex = &ac->ac_b_ex;
	struct ext4_free_extent *gex = &ac->ac_g_ex;

	BUG_ON(ex->fe_len <= 0);
	BUG_ON(ex->fe_len > EXT4_BLOCKS_PER_GROUP(ac->ac_sb));
	BUG_ON(ex->fe_start >= EXT4_BLOCKS_PER_GROUP(ac->ac_sb));
	BUG_ON(ac->ac_status != AC_STATUS_CONTINUE);

	ac->ac_found++;

	/*
	 * The special case - take what you catch first
	 */
	if (unlikely(ac->ac_flags & EXT4_MB_HINT_FIRST)) {
		*bex = *ex;
		ext4_mb_use_best_found(ac, e4b);
		return;
	}

	/*
	 * Let's check whether the chuck is good enough
	 */
	if (ex->fe_len == gex->fe_len) {
		*bex = *ex;
		ext4_mb_use_best_found(ac, e4b);
		return;
	}

	/*
	 * If this is first found extent, just store it in the context
	 */
	if (bex->fe_len == 0) {
		*bex = *ex;
		return;
	}

	/*
	 * If new found extent is better, store it in the context
	 */
	if (bex->fe_len < gex->fe_len) {
		/* if the request isn't satisfied, any found extent
		 * larger than previous best one is better */
		if (ex->fe_len > bex->fe_len)
			*bex = *ex;
	} else if (ex->fe_len > gex->fe_len) {
		/* if the request is satisfied, then we try to find
		 * an extent that still satisfy the request, but is
		 * smaller than previous one */
		if (ex->fe_len < bex->fe_len)
			*bex = *ex;
	}

	ext4_mb_check_limits(ac, e4b, 0);
}

static noinline_for_stack
int ext4_mb_try_best_found(struct ext4_allocation_context *ac,
					struct ext4_buddy *e4b)
{
	struct ext4_free_extent ex = ac->ac_b_ex;
	ext4_group_t group = ex.fe_group;
	int max;
	int err;

	BUG_ON(ex.fe_len <= 0);
	err = ext4_mb_load_buddy(ac->ac_sb, group, e4b);
	if (err)
		return err;

	ext4_lock_group(ac->ac_sb, group);
	max = mb_find_extent(e4b, 0, ex.fe_start, ex.fe_len, &ex);

	if (max > 0) {
		ac->ac_b_ex = ex;
		ext4_mb_use_best_found(ac, e4b);
	}

	ext4_unlock_group(ac->ac_sb, group);
	ext4_mb_release_desc(e4b);

	return 0;
}

static noinline_for_stack
int ext4_mb_find_by_goal(struct ext4_allocation_context *ac,
				struct ext4_buddy *e4b)
{
	ext4_group_t group = ac->ac_g_ex.fe_group;
	int max;
	int err;
	struct ext4_sb_info *sbi = EXT4_SB(ac->ac_sb);
	struct ext4_super_block *es = sbi->s_es;
	struct ext4_free_extent ex;

	if (!(ac->ac_flags & EXT4_MB_HINT_TRY_GOAL))
		return 0;

	err = ext4_mb_load_buddy(ac->ac_sb, group, e4b);
	if (err)
		return err;

	ext4_lock_group(ac->ac_sb, group);
	max = mb_find_extent(e4b, 0, ac->ac_g_ex.fe_start,
			     ac->ac_g_ex.fe_len, &ex);

	if (max >= ac->ac_g_ex.fe_len && ac->ac_g_ex.fe_len == sbi->s_stripe) {
		ext4_fsblk_t start;

		start = (e4b->bd_group * EXT4_BLOCKS_PER_GROUP(ac->ac_sb)) +
			ex.fe_start + le32_to_cpu(es->s_first_data_block);
		/* use do_div to get remainder (would be 64-bit modulo) */
		if (do_div(start, sbi->s_stripe) == 0) {
			ac->ac_found++;
			ac->ac_b_ex = ex;
			ext4_mb_use_best_found(ac, e4b);
		}
	} else if (max >= ac->ac_g_ex.fe_len) {
		BUG_ON(ex.fe_len <= 0);
		BUG_ON(ex.fe_group != ac->ac_g_ex.fe_group);
		BUG_ON(ex.fe_start != ac->ac_g_ex.fe_start);
		ac->ac_found++;
		ac->ac_b_ex = ex;
		ext4_mb_use_best_found(ac, e4b);
	} else if (max > 0 && (ac->ac_flags & EXT4_MB_HINT_MERGE)) {
		/* Sometimes, caller may want to merge even small
		 * number of blocks to an existing extent */
		BUG_ON(ex.fe_len <= 0);
		BUG_ON(ex.fe_group != ac->ac_g_ex.fe_group);
		BUG_ON(ex.fe_start != ac->ac_g_ex.fe_start);
		ac->ac_found++;
		ac->ac_b_ex = ex;
		ext4_mb_use_best_found(ac, e4b);
	}
	ext4_unlock_group(ac->ac_sb, group);
	ext4_mb_release_desc(e4b);

	return 0;
}

/*
 * The routine scans buddy structures (not bitmap!) from given order
 * to max order and tries to find big enough chunk to satisfy the req
 */
static noinline_for_stack
void ext4_mb_simple_scan_group(struct ext4_allocation_context *ac,
					struct ext4_buddy *e4b)
{
	struct super_block *sb = ac->ac_sb;
	struct ext4_group_info *grp = e4b->bd_info;
	void *buddy;
	int i;
	int k;
	int max;

	BUG_ON(ac->ac_2order <= 0);
	for (i = ac->ac_2order; i <= sb->s_blocksize_bits + 1; i++) {
		if (grp->bb_counters[i] == 0)
			continue;

		buddy = mb_find_buddy(e4b, i, &max);
		BUG_ON(buddy == NULL);

		k = mb_find_next_zero_bit(buddy, max, 0);
		BUG_ON(k >= max);

		ac->ac_found++;

		ac->ac_b_ex.fe_len = 1 << i;
		ac->ac_b_ex.fe_start = k << i;
		ac->ac_b_ex.fe_group = e4b->bd_group;

		ext4_mb_use_best_found(ac, e4b);

		BUG_ON(ac->ac_b_ex.fe_len != ac->ac_g_ex.fe_len);

		if (EXT4_SB(sb)->s_mb_stats)
			atomic_inc(&EXT4_SB(sb)->s_bal_2orders);

		break;
	}
}

/*
 * The routine scans the group and measures all found extents.
 * In order to optimize scanning, caller must pass number of
 * free blocks in the group, so the routine can know upper limit.
 */
static noinline_for_stack
void ext4_mb_complex_scan_group(struct ext4_allocation_context *ac,
					struct ext4_buddy *e4b)
{
	struct super_block *sb = ac->ac_sb;
	void *bitmap = EXT4_MB_BITMAP(e4b);
	struct ext4_free_extent ex;
	int i;
	int free;

	free = e4b->bd_info->bb_free;
	BUG_ON(free <= 0);

	i = e4b->bd_info->bb_first_free;

	while (free && ac->ac_status == AC_STATUS_CONTINUE) {
		i = mb_find_next_zero_bit(bitmap,
						EXT4_BLOCKS_PER_GROUP(sb), i);
		if (i >= EXT4_BLOCKS_PER_GROUP(sb)) {
			/*
			 * IF we have corrupt bitmap, we won't find any
			 * free blocks even though group info says we
			 * we have free blocks
			 */
			ext4_grp_locked_error(sb, e4b->bd_group,
					__func__, "%d free blocks as per "
					"group info. But bitmap says 0",
					free);
			break;
		}

		mb_find_extent(e4b, 0, i, ac->ac_g_ex.fe_len, &ex);
		BUG_ON(ex.fe_len <= 0);
		if (free < ex.fe_len) {
			ext4_grp_locked_error(sb, e4b->bd_group,
					__func__, "%d free blocks as per "
					"group info. But got %d blocks",
					free, ex.fe_len);
			/*
			 * The number of free blocks differs. This mostly
			 * indicate that the bitmap is corrupt. So exit
			 * without claiming the space.
			 */
			break;
		}

		ext4_mb_measure_extent(ac, &ex, e4b);

		i += ex.fe_len;
		free -= ex.fe_len;
	}

	ext4_mb_check_limits(ac, e4b, 1);
}

/*
 * This is a special case for storages like raid5
 * we try to find stripe-aligned chunks for stripe-size requests
 * XXX should do so at least for multiples of stripe size as well
 */
static noinline_for_stack
void ext4_mb_scan_aligned(struct ext4_allocation_context *ac,
				 struct ext4_buddy *e4b)
{
	struct super_block *sb = ac->ac_sb;
	struct ext4_sb_info *sbi = EXT4_SB(sb);
	void *bitmap = EXT4_MB_BITMAP(e4b);
	struct ext4_free_extent ex;
	ext4_fsblk_t first_group_block;
	ext4_fsblk_t a;
	ext4_grpblk_t i;
	int max;

	BUG_ON(sbi->s_stripe == 0);

	/* find first stripe-aligned block in group */
	first_group_block = e4b->bd_group * EXT4_BLOCKS_PER_GROUP(sb)
		+ le32_to_cpu(sbi->s_es->s_first_data_block);
	a = first_group_block + sbi->s_stripe - 1;
	do_div(a, sbi->s_stripe);
	i = (a * sbi->s_stripe) - first_group_block;

	while (i < EXT4_BLOCKS_PER_GROUP(sb)) {
		if (!mb_test_bit(i, bitmap)) {
			max = mb_find_extent(e4b, 0, i, sbi->s_stripe, &ex);
			if (max >= sbi->s_stripe) {
				ac->ac_found++;
				ac->ac_b_ex = ex;
				ext4_mb_use_best_found(ac, e4b);
				break;
			}
		}
		i += sbi->s_stripe;
	}
}

static int ext4_mb_good_group(struct ext4_allocation_context *ac,
				ext4_group_t group, int cr)
{
	unsigned free, fragments;
	unsigned i, bits;
	int flex_size = ext4_flex_bg_size(EXT4_SB(ac->ac_sb));
	struct ext4_group_info *grp = ext4_get_group_info(ac->ac_sb, group);

	BUG_ON(cr < 0 || cr >= 4);
	BUG_ON(EXT4_MB_GRP_NEED_INIT(grp));

	free = grp->bb_free;
	fragments = grp->bb_fragments;
	if (free == 0)
		return 0;
	if (fragments == 0)
		return 0;

	switch (cr) {
	case 0:
		BUG_ON(ac->ac_2order == 0);

		/* Avoid using the first bg of a flexgroup for data files */
		if ((ac->ac_flags & EXT4_MB_HINT_DATA) &&
		    (flex_size >= EXT4_FLEX_SIZE_DIR_ALLOC_SCHEME) &&
		    ((group % flex_size) == 0))
			return 0;

		bits = ac->ac_sb->s_blocksize_bits + 1;
		for (i = ac->ac_2order; i <= bits; i++)
			if (grp->bb_counters[i] > 0)
				return 1;
		break;
	case 1:
		if ((free / fragments) >= ac->ac_g_ex.fe_len)
			return 1;
		break;
	case 2:
		if (free >= ac->ac_g_ex.fe_len)
			return 1;
		break;
	case 3:
		return 1;
	default:
		BUG();
	}

	return 0;
}

/*
 * lock the group_info alloc_sem of all the groups
 * belonging to the same buddy cache page. This
 * make sure other parallel operation on the buddy
 * cache doesn't happen  whild holding the buddy cache
 * lock
 */
int ext4_mb_get_buddy_cache_lock(struct super_block *sb, ext4_group_t group)
{
	int i;
	int block, pnum;
	int blocks_per_page;
	int groups_per_page;
	ext4_group_t ngroups = ext4_get_groups_count(sb);
	ext4_group_t first_group;
	struct ext4_group_info *grp;

	blocks_per_page = PAGE_CACHE_SIZE / sb->s_blocksize;
	/*
	 * the buddy cache inode stores the block bitmap
	 * and buddy information in consecutive blocks.
	 * So for each group we need two blocks.
	 */
	block = group * 2;
	pnum = block / blocks_per_page;
	first_group = pnum * blocks_per_page / 2;

	groups_per_page = blocks_per_page >> 1;
	if (groups_per_page == 0)
		groups_per_page = 1;
	/* read all groups the page covers into the cache */
	for (i = 0; i < groups_per_page; i++) {

		if ((first_group + i) >= ngroups)
			break;
		grp = ext4_get_group_info(sb, first_group + i);
		/* take all groups write allocation
		 * semaphore. This make sure there is
		 * no block allocation going on in any
		 * of that groups
		 */
		down_write_nested(&grp->alloc_sem, i);
	}
	return i;
}

void ext4_mb_put_buddy_cache_lock(struct super_block *sb,
					ext4_group_t group, int locked_group)
{
	int i;
	int block, pnum;
	int blocks_per_page;
	ext4_group_t first_group;
	struct ext4_group_info *grp;

	blocks_per_page = PAGE_CACHE_SIZE / sb->s_blocksize;
	/*
	 * the buddy cache inode stores the block bitmap
	 * and buddy information in consecutive blocks.
	 * So for each group we need two blocks.
	 */
	block = group * 2;
	pnum = block / blocks_per_page;
	first_group = pnum * blocks_per_page / 2;
	/* release locks on all the groups */
	for (i = 0; i < locked_group; i++) {

		grp = ext4_get_group_info(sb, first_group + i);
		/* take all groups write allocation
		 * semaphore. This make sure there is
		 * no block allocation going on in any
		 * of that groups
		 */
		up_write(&grp->alloc_sem);
	}

}

static noinline_for_stack int
ext4_mb_regular_allocator(struct ext4_allocation_context *ac)
{
	ext4_group_t ngroups, group, i;
	int cr;
	int err = 0;
	int bsbits;
	struct ext4_sb_info *sbi;
	struct super_block *sb;
	struct ext4_buddy e4b;

	sb = ac->ac_sb;
	sbi = EXT4_SB(sb);
	ngroups = ext4_get_groups_count(sb);
	/* non-extent files are limited to low blocks/groups */
	if (!(EXT4_I(ac->ac_inode)->i_flags & EXT4_EXTENTS_FL))
		ngroups = sbi->s_blockfile_groups;

	BUG_ON(ac->ac_status == AC_STATUS_FOUND);

	/* first, try the goal */
	err = ext4_mb_find_by_goal(ac, &e4b);
	if (err || ac->ac_status == AC_STATUS_FOUND)
		goto out;

	if (unlikely(ac->ac_flags & EXT4_MB_HINT_GOAL_ONLY))
		goto out;

	/*
	 * ac->ac2_order is set only if the fe_len is a power of 2
	 * if ac2_order is set we also set criteria to 0 so that we
	 * try exact allocation using buddy.
	 */
	i = fls(ac->ac_g_ex.fe_len);
	ac->ac_2order = 0;
	/*
	 * We search using buddy data only if the order of the request
	 * is greater than equal to the sbi_s_mb_order2_reqs
	 * You can tune it via /sys/fs/ext4/<partition>/mb_order2_req
	 */
	if (i >= sbi->s_mb_order2_reqs) {
		/*
		 * This should tell if fe_len is exactly power of 2
		 */
		if ((ac->ac_g_ex.fe_len & (~(1 << (i - 1)))) == 0)
			ac->ac_2order = i - 1;
	}

	bsbits = ac->ac_sb->s_blocksize_bits;

	/* if stream allocation is enabled, use global goal */
	if (ac->ac_flags & EXT4_MB_STREAM_ALLOC) {
		/* TBD: may be hot point */
		spin_lock(&sbi->s_md_lock);
		ac->ac_g_ex.fe_group = sbi->s_mb_last_group;
		ac->ac_g_ex.fe_start = sbi->s_mb_last_start;
		spin_unlock(&sbi->s_md_lock);
	}

	/* Let's just scan groups to find more-less suitable blocks */
	cr = ac->ac_2order ? 0 : 1;
	/*
	 * cr == 0 try to get exact allocation,
	 * cr == 3  try to get anything
	 */
repeat:
	for (; cr < 4 && ac->ac_status == AC_STATUS_CONTINUE; cr++) {
		ac->ac_criteria = cr;
		/*
		 * searching for the right group start
		 * from the goal value specified
		 */
		group = ac->ac_g_ex.fe_group;

		for (i = 0; i < ngroups; group++, i++) {
			struct ext4_group_info *grp;
			struct ext4_group_desc *desc;

			if (group == ngroups)
				group = 0;

			/* quick check to skip empty groups */
			grp = ext4_get_group_info(sb, group);
			if (grp->bb_free == 0)
				continue;

			err = ext4_mb_load_buddy(sb, group, &e4b);
			if (err)
				goto out;

			ext4_lock_group(sb, group);
			if (!ext4_mb_good_group(ac, group, cr)) {
				/* someone did allocation from this group */
				ext4_unlock_group(sb, group);
				ext4_mb_release_desc(&e4b);
				continue;
			}

			ac->ac_groups_scanned++;
			desc = ext4_get_group_desc(sb, group, NULL);
			if (cr == 0)
				ext4_mb_simple_scan_group(ac, &e4b);
			else if (cr == 1 &&
					ac->ac_g_ex.fe_len == sbi->s_stripe)
				ext4_mb_scan_aligned(ac, &e4b);
			else
				ext4_mb_complex_scan_group(ac, &e4b);

			ext4_unlock_group(sb, group);
			ext4_mb_release_desc(&e4b);

			if (ac->ac_status != AC_STATUS_CONTINUE)
				break;
		}
	}

	if (ac->ac_b_ex.fe_len > 0 && ac->ac_status != AC_STATUS_FOUND &&
	    !(ac->ac_flags & EXT4_MB_HINT_FIRST)) {
		/*
		 * We've been searching too long. Let's try to allocate
		 * the best chunk we've found so far
		 */

		ext4_mb_try_best_found(ac, &e4b);
		if (ac->ac_status != AC_STATUS_FOUND) {
			/*
			 * Someone more lucky has already allocated it.
			 * The only thing we can do is just take first
			 * found block(s)
			printk(KERN_DEBUG "EXT4-fs: someone won our chunk\n");
			 */
			ac->ac_b_ex.fe_group = 0;
			ac->ac_b_ex.fe_start = 0;
			ac->ac_b_ex.fe_len = 0;
			ac->ac_status = AC_STATUS_CONTINUE;
			ac->ac_flags |= EXT4_MB_HINT_FIRST;
			cr = 3;
			atomic_inc(&sbi->s_mb_lost_chunks);
			goto repeat;
		}
	}
out:
	return err;
}

<<<<<<< HEAD
#ifdef EXT4_MB_HISTORY
struct ext4_mb_proc_session {
	struct ext4_mb_history *history;
	struct super_block *sb;
	int start;
	int max;
};

static void *ext4_mb_history_skip_empty(struct ext4_mb_proc_session *s,
					struct ext4_mb_history *hs,
					int first)
{
	if (hs == s->history + s->max)
		hs = s->history;
	if (!first && hs == s->history + s->start)
		return NULL;
	while (hs->orig.fe_len == 0) {
		hs++;
		if (hs == s->history + s->max)
			hs = s->history;
		if (hs == s->history + s->start)
			return NULL;
	}
	return hs;
}

static void *ext4_mb_seq_history_start(struct seq_file *seq, loff_t *pos)
{
	struct ext4_mb_proc_session *s = seq->private;
	struct ext4_mb_history *hs;
	int l = *pos;

	if (l == 0)
		return SEQ_START_TOKEN;
	hs = ext4_mb_history_skip_empty(s, s->history + s->start, 1);
	if (!hs)
		return NULL;
	while (--l && (hs = ext4_mb_history_skip_empty(s, ++hs, 0)) != NULL);
	return hs;
}

static void *ext4_mb_seq_history_next(struct seq_file *seq, void *v,
				      loff_t *pos)
{
	struct ext4_mb_proc_session *s = seq->private;
	struct ext4_mb_history *hs = v;

	++*pos;
	if (v == SEQ_START_TOKEN)
		return ext4_mb_history_skip_empty(s, s->history + s->start, 1);
	else
		return ext4_mb_history_skip_empty(s, ++hs, 0);
}

static int ext4_mb_seq_history_show(struct seq_file *seq, void *v)
{
	char buf[25], buf2[25], buf3[25], *fmt;
	struct ext4_mb_history *hs = v;

	if (v == SEQ_START_TOKEN) {
		seq_printf(seq, "%-5s %-8s %-23s %-23s %-23s %-5s "
				"%-5s %-2s %-6s %-5s %-5s %-6s\n",
			  "pid", "inode", "original", "goal", "result", "found",
			   "grps", "cr", "flags", "merge", "tail", "broken");
		return 0;
	}

	if (hs->op == EXT4_MB_HISTORY_ALLOC) {
		fmt = "%-5u %-8u %-23s %-23s %-23s %-5u %-5u %-2u "
			"0x%04x %-5s %-5u %-6u\n";
		sprintf(buf2, "%u/%d/%u@%u", hs->result.fe_group,
			hs->result.fe_start, hs->result.fe_len,
			hs->result.fe_logical);
		sprintf(buf, "%u/%d/%u@%u", hs->orig.fe_group,
			hs->orig.fe_start, hs->orig.fe_len,
			hs->orig.fe_logical);
		sprintf(buf3, "%u/%d/%u@%u", hs->goal.fe_group,
			hs->goal.fe_start, hs->goal.fe_len,
			hs->goal.fe_logical);
		seq_printf(seq, fmt, hs->pid, hs->ino, buf, buf3, buf2,
				hs->found, hs->groups, hs->cr, hs->flags,
				hs->merged ? "M" : "", hs->tail,
				hs->buddy ? 1 << hs->buddy : 0);
	} else if (hs->op == EXT4_MB_HISTORY_PREALLOC) {
		fmt = "%-5u %-8u %-23s %-23s %-23s\n";
		sprintf(buf2, "%u/%d/%u@%u", hs->result.fe_group,
			hs->result.fe_start, hs->result.fe_len,
			hs->result.fe_logical);
		sprintf(buf, "%u/%d/%u@%u", hs->orig.fe_group,
			hs->orig.fe_start, hs->orig.fe_len,
			hs->orig.fe_logical);
		seq_printf(seq, fmt, hs->pid, hs->ino, buf, "", buf2);
	} else if (hs->op == EXT4_MB_HISTORY_DISCARD) {
		sprintf(buf2, "%u/%d/%u", hs->result.fe_group,
			hs->result.fe_start, hs->result.fe_len);
		seq_printf(seq, "%-5u %-8u %-23s discard\n",
				hs->pid, hs->ino, buf2);
	} else if (hs->op == EXT4_MB_HISTORY_FREE) {
		sprintf(buf2, "%u/%d/%u", hs->result.fe_group,
			hs->result.fe_start, hs->result.fe_len);
		seq_printf(seq, "%-5u %-8u %-23s free\n",
				hs->pid, hs->ino, buf2);
	}
	return 0;
}

static void ext4_mb_seq_history_stop(struct seq_file *seq, void *v)
{
}

static const struct seq_operations ext4_mb_seq_history_ops = {
	.start  = ext4_mb_seq_history_start,
	.next   = ext4_mb_seq_history_next,
	.stop   = ext4_mb_seq_history_stop,
	.show   = ext4_mb_seq_history_show,
};

static int ext4_mb_seq_history_open(struct inode *inode, struct file *file)
{
	struct super_block *sb = PDE(inode)->data;
	struct ext4_sb_info *sbi = EXT4_SB(sb);
	struct ext4_mb_proc_session *s;
	int rc;
	int size;

	if (unlikely(sbi->s_mb_history == NULL))
		return -ENOMEM;
	s = kmalloc(sizeof(*s), GFP_KERNEL);
	if (s == NULL)
		return -ENOMEM;
	s->sb = sb;
	size = sizeof(struct ext4_mb_history) * sbi->s_mb_history_max;
	s->history = kmalloc(size, GFP_KERNEL);
	if (s->history == NULL) {
		kfree(s);
		return -ENOMEM;
	}

	spin_lock(&sbi->s_mb_history_lock);
	memcpy(s->history, sbi->s_mb_history, size);
	s->max = sbi->s_mb_history_max;
	s->start = sbi->s_mb_history_cur % s->max;
	spin_unlock(&sbi->s_mb_history_lock);

	rc = seq_open(file, &ext4_mb_seq_history_ops);
	if (rc == 0) {
		struct seq_file *m = (struct seq_file *)file->private_data;
		m->private = s;
	} else {
		kfree(s->history);
		kfree(s);
	}
	return rc;

}

static int ext4_mb_seq_history_release(struct inode *inode, struct file *file)
{
	struct seq_file *seq = (struct seq_file *)file->private_data;
	struct ext4_mb_proc_session *s = seq->private;
	kfree(s->history);
	kfree(s);
	return seq_release(inode, file);
}

static ssize_t ext4_mb_seq_history_write(struct file *file,
				const char __user *buffer,
				size_t count, loff_t *ppos)
{
	struct seq_file *seq = (struct seq_file *)file->private_data;
	struct ext4_mb_proc_session *s = seq->private;
	struct super_block *sb = s->sb;
	char str[32];
	int value;

	if (count >= sizeof(str)) {
		printk(KERN_ERR "EXT4-fs: %s string too long, max %u bytes\n",
				"mb_history", (int)sizeof(str));
		return -EOVERFLOW;
	}

	if (copy_from_user(str, buffer, count))
		return -EFAULT;

	value = simple_strtol(str, NULL, 0);
	if (value < 0)
		return -ERANGE;
	EXT4_SB(sb)->s_mb_history_filter = value;

	return count;
}

static const struct file_operations ext4_mb_seq_history_fops = {
	.owner		= THIS_MODULE,
	.open		= ext4_mb_seq_history_open,
	.read		= seq_read,
	.write		= ext4_mb_seq_history_write,
	.llseek		= seq_lseek,
	.release	= ext4_mb_seq_history_release,
};

=======
>>>>>>> ad1cd745
static void *ext4_mb_seq_groups_start(struct seq_file *seq, loff_t *pos)
{
	struct super_block *sb = seq->private;
	ext4_group_t group;

	if (*pos < 0 || *pos >= ext4_get_groups_count(sb))
		return NULL;
	group = *pos + 1;
	return (void *) ((unsigned long) group);
}

static void *ext4_mb_seq_groups_next(struct seq_file *seq, void *v, loff_t *pos)
{
	struct super_block *sb = seq->private;
	ext4_group_t group;

	++*pos;
	if (*pos < 0 || *pos >= ext4_get_groups_count(sb))
		return NULL;
	group = *pos + 1;
	return (void *) ((unsigned long) group);
}

static int ext4_mb_seq_groups_show(struct seq_file *seq, void *v)
{
	struct super_block *sb = seq->private;
	ext4_group_t group = (ext4_group_t) ((unsigned long) v);
	int i;
	int err;
	struct ext4_buddy e4b;
	struct sg {
		struct ext4_group_info info;
		ext4_grpblk_t counters[16];
	} sg;

	group--;
	if (group == 0)
		seq_printf(seq, "#%-5s: %-5s %-5s %-5s "
				"[ %-5s %-5s %-5s %-5s %-5s %-5s %-5s "
				  "%-5s %-5s %-5s %-5s %-5s %-5s %-5s ]\n",
			   "group", "free", "frags", "first",
			   "2^0", "2^1", "2^2", "2^3", "2^4", "2^5", "2^6",
			   "2^7", "2^8", "2^9", "2^10", "2^11", "2^12", "2^13");

	i = (sb->s_blocksize_bits + 2) * sizeof(sg.info.bb_counters[0]) +
		sizeof(struct ext4_group_info);
	err = ext4_mb_load_buddy(sb, group, &e4b);
	if (err) {
		seq_printf(seq, "#%-5u: I/O error\n", group);
		return 0;
	}
	ext4_lock_group(sb, group);
	memcpy(&sg, ext4_get_group_info(sb, group), i);
	ext4_unlock_group(sb, group);
	ext4_mb_release_desc(&e4b);

	seq_printf(seq, "#%-5u: %-5u %-5u %-5u [", group, sg.info.bb_free,
			sg.info.bb_fragments, sg.info.bb_first_free);
	for (i = 0; i <= 13; i++)
		seq_printf(seq, " %-5u", i <= sb->s_blocksize_bits + 1 ?
				sg.info.bb_counters[i] : 0);
	seq_printf(seq, " ]\n");

	return 0;
}

static void ext4_mb_seq_groups_stop(struct seq_file *seq, void *v)
{
}

static const struct seq_operations ext4_mb_seq_groups_ops = {
	.start  = ext4_mb_seq_groups_start,
	.next   = ext4_mb_seq_groups_next,
	.stop   = ext4_mb_seq_groups_stop,
	.show   = ext4_mb_seq_groups_show,
};

static int ext4_mb_seq_groups_open(struct inode *inode, struct file *file)
{
	struct super_block *sb = PDE(inode)->data;
	int rc;

	rc = seq_open(file, &ext4_mb_seq_groups_ops);
	if (rc == 0) {
		struct seq_file *m = (struct seq_file *)file->private_data;
		m->private = sb;
	}
	return rc;

}

static const struct file_operations ext4_mb_seq_groups_fops = {
	.owner		= THIS_MODULE,
	.open		= ext4_mb_seq_groups_open,
	.read		= seq_read,
	.llseek		= seq_lseek,
	.release	= seq_release,
};


/* Create and initialize ext4_group_info data for the given group. */
int ext4_mb_add_groupinfo(struct super_block *sb, ext4_group_t group,
			  struct ext4_group_desc *desc)
{
	int i, len;
	int metalen = 0;
	struct ext4_sb_info *sbi = EXT4_SB(sb);
	struct ext4_group_info **meta_group_info;

	/*
	 * First check if this group is the first of a reserved block.
	 * If it's true, we have to allocate a new table of pointers
	 * to ext4_group_info structures
	 */
	if (group % EXT4_DESC_PER_BLOCK(sb) == 0) {
		metalen = sizeof(*meta_group_info) <<
			EXT4_DESC_PER_BLOCK_BITS(sb);
		meta_group_info = kmalloc(metalen, GFP_KERNEL);
		if (meta_group_info == NULL) {
			printk(KERN_ERR "EXT4-fs: can't allocate mem for a "
			       "buddy group\n");
			goto exit_meta_group_info;
		}
		sbi->s_group_info[group >> EXT4_DESC_PER_BLOCK_BITS(sb)] =
			meta_group_info;
	}

	/*
	 * calculate needed size. if change bb_counters size,
	 * don't forget about ext4_mb_generate_buddy()
	 */
	len = offsetof(typeof(**meta_group_info),
		       bb_counters[sb->s_blocksize_bits + 2]);

	meta_group_info =
		sbi->s_group_info[group >> EXT4_DESC_PER_BLOCK_BITS(sb)];
	i = group & (EXT4_DESC_PER_BLOCK(sb) - 1);

	meta_group_info[i] = kzalloc(len, GFP_KERNEL);
	if (meta_group_info[i] == NULL) {
		printk(KERN_ERR "EXT4-fs: can't allocate buddy mem\n");
		goto exit_group_info;
	}
	set_bit(EXT4_GROUP_INFO_NEED_INIT_BIT,
		&(meta_group_info[i]->bb_state));

	/*
	 * initialize bb_free to be able to skip
	 * empty groups without initialization
	 */
	if (desc->bg_flags & cpu_to_le16(EXT4_BG_BLOCK_UNINIT)) {
		meta_group_info[i]->bb_free =
			ext4_free_blocks_after_init(sb, group, desc);
	} else {
		meta_group_info[i]->bb_free =
			ext4_free_blks_count(sb, desc);
	}

	INIT_LIST_HEAD(&meta_group_info[i]->bb_prealloc_list);
	init_rwsem(&meta_group_info[i]->alloc_sem);
	meta_group_info[i]->bb_free_root.rb_node = NULL;

#ifdef DOUBLE_CHECK
	{
		struct buffer_head *bh;
		meta_group_info[i]->bb_bitmap =
			kmalloc(sb->s_blocksize, GFP_KERNEL);
		BUG_ON(meta_group_info[i]->bb_bitmap == NULL);
		bh = ext4_read_block_bitmap(sb, group);
		BUG_ON(bh == NULL);
		memcpy(meta_group_info[i]->bb_bitmap, bh->b_data,
			sb->s_blocksize);
		put_bh(bh);
	}
#endif

	return 0;

exit_group_info:
	/* If a meta_group_info table has been allocated, release it now */
	if (group % EXT4_DESC_PER_BLOCK(sb) == 0)
		kfree(sbi->s_group_info[group >> EXT4_DESC_PER_BLOCK_BITS(sb)]);
exit_meta_group_info:
	return -ENOMEM;
} /* ext4_mb_add_groupinfo */

static int ext4_mb_init_backend(struct super_block *sb)
{
	ext4_group_t ngroups = ext4_get_groups_count(sb);
	ext4_group_t i;
	struct ext4_sb_info *sbi = EXT4_SB(sb);
	struct ext4_super_block *es = sbi->s_es;
	int num_meta_group_infos;
	int num_meta_group_infos_max;
	int array_size;
	struct ext4_group_desc *desc;

	/* This is the number of blocks used by GDT */
	num_meta_group_infos = (ngroups + EXT4_DESC_PER_BLOCK(sb) -
				1) >> EXT4_DESC_PER_BLOCK_BITS(sb);

	/*
	 * This is the total number of blocks used by GDT including
	 * the number of reserved blocks for GDT.
	 * The s_group_info array is allocated with this value
	 * to allow a clean online resize without a complex
	 * manipulation of pointer.
	 * The drawback is the unused memory when no resize
	 * occurs but it's very low in terms of pages
	 * (see comments below)
	 * Need to handle this properly when META_BG resizing is allowed
	 */
	num_meta_group_infos_max = num_meta_group_infos +
				le16_to_cpu(es->s_reserved_gdt_blocks);

	/*
	 * array_size is the size of s_group_info array. We round it
	 * to the next power of two because this approximation is done
	 * internally by kmalloc so we can have some more memory
	 * for free here (e.g. may be used for META_BG resize).
	 */
	array_size = 1;
	while (array_size < sizeof(*sbi->s_group_info) *
	       num_meta_group_infos_max)
		array_size = array_size << 1;
	/* An 8TB filesystem with 64-bit pointers requires a 4096 byte
	 * kmalloc. A 128kb malloc should suffice for a 256TB filesystem.
	 * So a two level scheme suffices for now. */
	sbi->s_group_info = kmalloc(array_size, GFP_KERNEL);
	if (sbi->s_group_info == NULL) {
		printk(KERN_ERR "EXT4-fs: can't allocate buddy meta group\n");
		return -ENOMEM;
	}
	sbi->s_buddy_cache = new_inode(sb);
	if (sbi->s_buddy_cache == NULL) {
		printk(KERN_ERR "EXT4-fs: can't get new inode\n");
		goto err_freesgi;
	}
	EXT4_I(sbi->s_buddy_cache)->i_disksize = 0;
	for (i = 0; i < ngroups; i++) {
		desc = ext4_get_group_desc(sb, i, NULL);
		if (desc == NULL) {
			printk(KERN_ERR
				"EXT4-fs: can't read descriptor %u\n", i);
			goto err_freebuddy;
		}
		if (ext4_mb_add_groupinfo(sb, i, desc) != 0)
			goto err_freebuddy;
	}

	return 0;

err_freebuddy:
	while (i-- > 0)
		kfree(ext4_get_group_info(sb, i));
	i = num_meta_group_infos;
	while (i-- > 0)
		kfree(sbi->s_group_info[i]);
	iput(sbi->s_buddy_cache);
err_freesgi:
	kfree(sbi->s_group_info);
	return -ENOMEM;
}

int ext4_mb_init(struct super_block *sb, int needs_recovery)
{
	struct ext4_sb_info *sbi = EXT4_SB(sb);
	unsigned i, j;
	unsigned offset;
	unsigned max;
	int ret;

	i = (sb->s_blocksize_bits + 2) * sizeof(*sbi->s_mb_offsets);

	sbi->s_mb_offsets = kmalloc(i, GFP_KERNEL);
	if (sbi->s_mb_offsets == NULL) {
		return -ENOMEM;
	}

	i = (sb->s_blocksize_bits + 2) * sizeof(*sbi->s_mb_maxs);
	sbi->s_mb_maxs = kmalloc(i, GFP_KERNEL);
	if (sbi->s_mb_maxs == NULL) {
		kfree(sbi->s_mb_offsets);
		return -ENOMEM;
	}

	/* order 0 is regular bitmap */
	sbi->s_mb_maxs[0] = sb->s_blocksize << 3;
	sbi->s_mb_offsets[0] = 0;

	i = 1;
	offset = 0;
	max = sb->s_blocksize << 2;
	do {
		sbi->s_mb_offsets[i] = offset;
		sbi->s_mb_maxs[i] = max;
		offset += 1 << (sb->s_blocksize_bits - i);
		max = max >> 1;
		i++;
	} while (i <= sb->s_blocksize_bits + 1);

	/* init file for buddy data */
	ret = ext4_mb_init_backend(sb);
	if (ret != 0) {
		kfree(sbi->s_mb_offsets);
		kfree(sbi->s_mb_maxs);
		return ret;
	}

	spin_lock_init(&sbi->s_md_lock);
	spin_lock_init(&sbi->s_bal_lock);

	sbi->s_mb_max_to_scan = MB_DEFAULT_MAX_TO_SCAN;
	sbi->s_mb_min_to_scan = MB_DEFAULT_MIN_TO_SCAN;
	sbi->s_mb_stats = MB_DEFAULT_STATS;
	sbi->s_mb_stream_request = MB_DEFAULT_STREAM_THRESHOLD;
	sbi->s_mb_order2_reqs = MB_DEFAULT_ORDER2_REQS;
	sbi->s_mb_group_prealloc = MB_DEFAULT_GROUP_PREALLOC;

	sbi->s_locality_groups = alloc_percpu(struct ext4_locality_group);
	if (sbi->s_locality_groups == NULL) {
		kfree(sbi->s_mb_offsets);
		kfree(sbi->s_mb_maxs);
		return -ENOMEM;
	}
	for_each_possible_cpu(i) {
		struct ext4_locality_group *lg;
		lg = per_cpu_ptr(sbi->s_locality_groups, i);
		mutex_init(&lg->lg_mutex);
		for (j = 0; j < PREALLOC_TB_SIZE; j++)
			INIT_LIST_HEAD(&lg->lg_prealloc_list[j]);
		spin_lock_init(&lg->lg_prealloc_lock);
	}

	if (sbi->s_proc)
		proc_create_data("mb_groups", S_IRUGO, sbi->s_proc,
				 &ext4_mb_seq_groups_fops, sb);

	if (sbi->s_journal)
		sbi->s_journal->j_commit_callback = release_blocks_on_commit;
	return 0;
}

/* need to called with the ext4 group lock held */
static void ext4_mb_cleanup_pa(struct ext4_group_info *grp)
{
	struct ext4_prealloc_space *pa;
	struct list_head *cur, *tmp;
	int count = 0;

	list_for_each_safe(cur, tmp, &grp->bb_prealloc_list) {
		pa = list_entry(cur, struct ext4_prealloc_space, pa_group_list);
		list_del(&pa->pa_group_list);
		count++;
		kmem_cache_free(ext4_pspace_cachep, pa);
	}
	if (count)
		mb_debug(1, "mballoc: %u PAs left\n", count);

}

int ext4_mb_release(struct super_block *sb)
{
	ext4_group_t ngroups = ext4_get_groups_count(sb);
	ext4_group_t i;
	int num_meta_group_infos;
	struct ext4_group_info *grinfo;
	struct ext4_sb_info *sbi = EXT4_SB(sb);

	if (sbi->s_group_info) {
		for (i = 0; i < ngroups; i++) {
			grinfo = ext4_get_group_info(sb, i);
#ifdef DOUBLE_CHECK
			kfree(grinfo->bb_bitmap);
#endif
			ext4_lock_group(sb, i);
			ext4_mb_cleanup_pa(grinfo);
			ext4_unlock_group(sb, i);
			kfree(grinfo);
		}
		num_meta_group_infos = (ngroups +
				EXT4_DESC_PER_BLOCK(sb) - 1) >>
			EXT4_DESC_PER_BLOCK_BITS(sb);
		for (i = 0; i < num_meta_group_infos; i++)
			kfree(sbi->s_group_info[i]);
		kfree(sbi->s_group_info);
	}
	kfree(sbi->s_mb_offsets);
	kfree(sbi->s_mb_maxs);
	if (sbi->s_buddy_cache)
		iput(sbi->s_buddy_cache);
	if (sbi->s_mb_stats) {
		printk(KERN_INFO
		       "EXT4-fs: mballoc: %u blocks %u reqs (%u success)\n",
				atomic_read(&sbi->s_bal_allocated),
				atomic_read(&sbi->s_bal_reqs),
				atomic_read(&sbi->s_bal_success));
		printk(KERN_INFO
		      "EXT4-fs: mballoc: %u extents scanned, %u goal hits, "
				"%u 2^N hits, %u breaks, %u lost\n",
				atomic_read(&sbi->s_bal_ex_scanned),
				atomic_read(&sbi->s_bal_goals),
				atomic_read(&sbi->s_bal_2orders),
				atomic_read(&sbi->s_bal_breaks),
				atomic_read(&sbi->s_mb_lost_chunks));
		printk(KERN_INFO
		       "EXT4-fs: mballoc: %lu generated and it took %Lu\n",
				sbi->s_mb_buddies_generated++,
				sbi->s_mb_generation_time);
		printk(KERN_INFO
		       "EXT4-fs: mballoc: %u preallocated, %u discarded\n",
				atomic_read(&sbi->s_mb_preallocated),
				atomic_read(&sbi->s_mb_discarded));
	}

	free_percpu(sbi->s_locality_groups);
	if (sbi->s_proc)
		remove_proc_entry("mb_groups", sbi->s_proc);

	return 0;
}

/*
 * This function is called by the jbd2 layer once the commit has finished,
 * so we know we can free the blocks that were released with that commit.
 */
static void release_blocks_on_commit(journal_t *journal, transaction_t *txn)
{
	struct super_block *sb = journal->j_private;
	struct ext4_buddy e4b;
	struct ext4_group_info *db;
	int err, count = 0, count2 = 0;
	struct ext4_free_data *entry;
	ext4_fsblk_t discard_block;
	struct list_head *l, *ltmp;

	list_for_each_safe(l, ltmp, &txn->t_private_list) {
		entry = list_entry(l, struct ext4_free_data, list);

		mb_debug(1, "gonna free %u blocks in group %u (0x%p):",
			 entry->count, entry->group, entry);

		err = ext4_mb_load_buddy(sb, entry->group, &e4b);
		/* we expect to find existing buddy because it's pinned */
		BUG_ON(err != 0);

		db = e4b.bd_info;
		/* there are blocks to put in buddy to make them really free */
		count += entry->count;
		count2++;
		ext4_lock_group(sb, entry->group);
		/* Take it out of per group rb tree */
		rb_erase(&entry->node, &(db->bb_free_root));
		mb_free_blocks(NULL, &e4b, entry->start_blk, entry->count);

		if (!db->bb_free_root.rb_node) {
			/* No more items in the per group rb tree
			 * balance refcounts from ext4_mb_free_metadata()
			 */
			page_cache_release(e4b.bd_buddy_page);
			page_cache_release(e4b.bd_bitmap_page);
		}
		ext4_unlock_group(sb, entry->group);
		discard_block = (ext4_fsblk_t) entry->group * EXT4_BLOCKS_PER_GROUP(sb)
			+ entry->start_blk
			+ le32_to_cpu(EXT4_SB(sb)->s_es->s_first_data_block);
		trace_ext4_discard_blocks(sb, (unsigned long long)discard_block,
					  entry->count);
		sb_issue_discard(sb, discard_block, entry->count);

		kmem_cache_free(ext4_free_ext_cachep, entry);
		ext4_mb_release_desc(&e4b);
	}

	mb_debug(1, "freed %u blocks in %u structures\n", count, count2);
<<<<<<< HEAD
}

#ifdef CONFIG_EXT4_DEBUG
u8 mb_enable_debug __read_mostly;

static struct dentry *debugfs_dir;
static struct dentry *debugfs_debug;

static void __init ext4_create_debugfs_entry(void)
{
	debugfs_dir = debugfs_create_dir("ext4", NULL);
	if (debugfs_dir)
		debugfs_debug = debugfs_create_u8("mballoc-debug",
						  S_IRUGO | S_IWUSR,
						  debugfs_dir,
						  &mb_enable_debug);
}

static void ext4_remove_debugfs_entry(void)
{
	debugfs_remove(debugfs_debug);
	debugfs_remove(debugfs_dir);
}

#else

static void __init ext4_create_debugfs_entry(void)
{
}

static void ext4_remove_debugfs_entry(void)
{
}

=======
}

#ifdef CONFIG_EXT4_DEBUG
u8 mb_enable_debug __read_mostly;

static struct dentry *debugfs_dir;
static struct dentry *debugfs_debug;

static void __init ext4_create_debugfs_entry(void)
{
	debugfs_dir = debugfs_create_dir("ext4", NULL);
	if (debugfs_dir)
		debugfs_debug = debugfs_create_u8("mballoc-debug",
						  S_IRUGO | S_IWUSR,
						  debugfs_dir,
						  &mb_enable_debug);
}

static void ext4_remove_debugfs_entry(void)
{
	debugfs_remove(debugfs_debug);
	debugfs_remove(debugfs_dir);
}

#else

static void __init ext4_create_debugfs_entry(void)
{
}

static void ext4_remove_debugfs_entry(void)
{
}

>>>>>>> ad1cd745
#endif

int __init init_ext4_mballoc(void)
{
	ext4_pspace_cachep =
		kmem_cache_create("ext4_prealloc_space",
				     sizeof(struct ext4_prealloc_space),
				     0, SLAB_RECLAIM_ACCOUNT, NULL);
	if (ext4_pspace_cachep == NULL)
		return -ENOMEM;

	ext4_ac_cachep =
		kmem_cache_create("ext4_alloc_context",
				     sizeof(struct ext4_allocation_context),
				     0, SLAB_RECLAIM_ACCOUNT, NULL);
	if (ext4_ac_cachep == NULL) {
		kmem_cache_destroy(ext4_pspace_cachep);
		return -ENOMEM;
	}

	ext4_free_ext_cachep =
		kmem_cache_create("ext4_free_block_extents",
				     sizeof(struct ext4_free_data),
				     0, SLAB_RECLAIM_ACCOUNT, NULL);
	if (ext4_free_ext_cachep == NULL) {
		kmem_cache_destroy(ext4_pspace_cachep);
		kmem_cache_destroy(ext4_ac_cachep);
		return -ENOMEM;
	}
	ext4_create_debugfs_entry();
	return 0;
}

void exit_ext4_mballoc(void)
{
	/* 
	 * Wait for completion of call_rcu()'s on ext4_pspace_cachep
	 * before destroying the slab cache.
	 */
	rcu_barrier();
	kmem_cache_destroy(ext4_pspace_cachep);
	kmem_cache_destroy(ext4_ac_cachep);
	kmem_cache_destroy(ext4_free_ext_cachep);
	ext4_remove_debugfs_entry();
}


/*
 * Check quota and mark choosed space (ac->ac_b_ex) non-free in bitmaps
 * Returns 0 if success or error code
 */
static noinline_for_stack int
ext4_mb_mark_diskspace_used(struct ext4_allocation_context *ac,
				handle_t *handle, unsigned int reserv_blks)
{
	struct buffer_head *bitmap_bh = NULL;
	struct ext4_super_block *es;
	struct ext4_group_desc *gdp;
	struct buffer_head *gdp_bh;
	struct ext4_sb_info *sbi;
	struct super_block *sb;
	ext4_fsblk_t block;
	int err, len;

	BUG_ON(ac->ac_status != AC_STATUS_FOUND);
	BUG_ON(ac->ac_b_ex.fe_len <= 0);

	sb = ac->ac_sb;
	sbi = EXT4_SB(sb);
	es = sbi->s_es;


	err = -EIO;
	bitmap_bh = ext4_read_block_bitmap(sb, ac->ac_b_ex.fe_group);
	if (!bitmap_bh)
		goto out_err;

	err = ext4_journal_get_write_access(handle, bitmap_bh);
	if (err)
		goto out_err;

	err = -EIO;
	gdp = ext4_get_group_desc(sb, ac->ac_b_ex.fe_group, &gdp_bh);
	if (!gdp)
		goto out_err;

	ext4_debug("using block group %u(%d)\n", ac->ac_b_ex.fe_group,
			ext4_free_blks_count(sb, gdp));

	err = ext4_journal_get_write_access(handle, gdp_bh);
	if (err)
		goto out_err;

	block = ac->ac_b_ex.fe_group * EXT4_BLOCKS_PER_GROUP(sb)
		+ ac->ac_b_ex.fe_start
		+ le32_to_cpu(es->s_first_data_block);

	len = ac->ac_b_ex.fe_len;
	if (!ext4_data_block_valid(sbi, block, len)) {
		ext4_error(sb, __func__,
			   "Allocating blocks %llu-%llu which overlap "
			   "fs metadata\n", block, block+len);
		/* File system mounted not to panic on error
		 * Fix the bitmap and repeat the block allocation
		 * We leak some of the blocks here.
		 */
		ext4_lock_group(sb, ac->ac_b_ex.fe_group);
		mb_set_bits(bitmap_bh->b_data, ac->ac_b_ex.fe_start,
			    ac->ac_b_ex.fe_len);
		ext4_unlock_group(sb, ac->ac_b_ex.fe_group);
		err = ext4_handle_dirty_metadata(handle, NULL, bitmap_bh);
		if (!err)
			err = -EAGAIN;
		goto out_err;
	}

	ext4_lock_group(sb, ac->ac_b_ex.fe_group);
#ifdef AGGRESSIVE_CHECK
	{
		int i;
		for (i = 0; i < ac->ac_b_ex.fe_len; i++) {
			BUG_ON(mb_test_bit(ac->ac_b_ex.fe_start + i,
						bitmap_bh->b_data));
		}
	}
#endif
	mb_set_bits(bitmap_bh->b_data, ac->ac_b_ex.fe_start,ac->ac_b_ex.fe_len);
	if (gdp->bg_flags & cpu_to_le16(EXT4_BG_BLOCK_UNINIT)) {
		gdp->bg_flags &= cpu_to_le16(~EXT4_BG_BLOCK_UNINIT);
		ext4_free_blks_set(sb, gdp,
					ext4_free_blocks_after_init(sb,
					ac->ac_b_ex.fe_group, gdp));
	}
	len = ext4_free_blks_count(sb, gdp) - ac->ac_b_ex.fe_len;
	ext4_free_blks_set(sb, gdp, len);
	gdp->bg_checksum = ext4_group_desc_csum(sbi, ac->ac_b_ex.fe_group, gdp);

	ext4_unlock_group(sb, ac->ac_b_ex.fe_group);
	percpu_counter_sub(&sbi->s_freeblocks_counter, ac->ac_b_ex.fe_len);
	/*
	 * Now reduce the dirty block count also. Should not go negative
	 */
	if (!(ac->ac_flags & EXT4_MB_DELALLOC_RESERVED))
		/* release all the reserved blocks if non delalloc */
		percpu_counter_sub(&sbi->s_dirtyblocks_counter, reserv_blks);
	else {
		percpu_counter_sub(&sbi->s_dirtyblocks_counter,
						ac->ac_b_ex.fe_len);
		/* convert reserved quota blocks to real quota blocks */
		vfs_dq_claim_block(ac->ac_inode, ac->ac_b_ex.fe_len);
	}

	if (sbi->s_log_groups_per_flex) {
		ext4_group_t flex_group = ext4_flex_group(sbi,
							  ac->ac_b_ex.fe_group);
		atomic_sub(ac->ac_b_ex.fe_len,
			   &sbi->s_flex_groups[flex_group].free_blocks);
	}

	err = ext4_handle_dirty_metadata(handle, NULL, bitmap_bh);
	if (err)
		goto out_err;
	err = ext4_handle_dirty_metadata(handle, NULL, gdp_bh);

out_err:
	sb->s_dirt = 1;
	brelse(bitmap_bh);
	return err;
}

/*
 * here we normalize request for locality group
 * Group request are normalized to s_strip size if we set the same via mount
 * option. If not we set it to s_mb_group_prealloc which can be configured via
 * /sys/fs/ext4/<partition>/mb_group_prealloc
 *
 * XXX: should we try to preallocate more than the group has now?
 */
static void ext4_mb_normalize_group_request(struct ext4_allocation_context *ac)
{
	struct super_block *sb = ac->ac_sb;
	struct ext4_locality_group *lg = ac->ac_lg;

	BUG_ON(lg == NULL);
	if (EXT4_SB(sb)->s_stripe)
		ac->ac_g_ex.fe_len = EXT4_SB(sb)->s_stripe;
	else
		ac->ac_g_ex.fe_len = EXT4_SB(sb)->s_mb_group_prealloc;
	mb_debug(1, "#%u: goal %u blocks for locality group\n",
		current->pid, ac->ac_g_ex.fe_len);
}

/*
 * Normalization means making request better in terms of
 * size and alignment
 */
static noinline_for_stack void
ext4_mb_normalize_request(struct ext4_allocation_context *ac,
				struct ext4_allocation_request *ar)
{
	int bsbits, max;
	ext4_lblk_t end;
	loff_t size, orig_size, start_off;
	ext4_lblk_t start, orig_start;
	struct ext4_inode_info *ei = EXT4_I(ac->ac_inode);
	struct ext4_prealloc_space *pa;

	/* do normalize only data requests, metadata requests
	   do not need preallocation */
	if (!(ac->ac_flags & EXT4_MB_HINT_DATA))
		return;

	/* sometime caller may want exact blocks */
	if (unlikely(ac->ac_flags & EXT4_MB_HINT_GOAL_ONLY))
		return;

	/* caller may indicate that preallocation isn't
	 * required (it's a tail, for example) */
	if (ac->ac_flags & EXT4_MB_HINT_NOPREALLOC)
		return;

	if (ac->ac_flags & EXT4_MB_HINT_GROUP_ALLOC) {
		ext4_mb_normalize_group_request(ac);
		return ;
	}

	bsbits = ac->ac_sb->s_blocksize_bits;

	/* first, let's learn actual file size
	 * given current request is allocated */
	size = ac->ac_o_ex.fe_logical + ac->ac_o_ex.fe_len;
	size = size << bsbits;
	if (size < i_size_read(ac->ac_inode))
		size = i_size_read(ac->ac_inode);

	/* max size of free chunks */
	max = 2 << bsbits;

#define NRL_CHECK_SIZE(req, size, max, chunk_size)	\
		(req <= (size) || max <= (chunk_size))

	/* first, try to predict filesize */
	/* XXX: should this table be tunable? */
	start_off = 0;
	if (size <= 16 * 1024) {
		size = 16 * 1024;
	} else if (size <= 32 * 1024) {
		size = 32 * 1024;
	} else if (size <= 64 * 1024) {
		size = 64 * 1024;
	} else if (size <= 128 * 1024) {
		size = 128 * 1024;
	} else if (size <= 256 * 1024) {
		size = 256 * 1024;
	} else if (size <= 512 * 1024) {
		size = 512 * 1024;
	} else if (size <= 1024 * 1024) {
		size = 1024 * 1024;
	} else if (NRL_CHECK_SIZE(size, 4 * 1024 * 1024, max, 2 * 1024)) {
		start_off = ((loff_t)ac->ac_o_ex.fe_logical >>
						(21 - bsbits)) << 21;
		size = 2 * 1024 * 1024;
	} else if (NRL_CHECK_SIZE(size, 8 * 1024 * 1024, max, 4 * 1024)) {
		start_off = ((loff_t)ac->ac_o_ex.fe_logical >>
							(22 - bsbits)) << 22;
		size = 4 * 1024 * 1024;
	} else if (NRL_CHECK_SIZE(ac->ac_o_ex.fe_len,
					(8<<20)>>bsbits, max, 8 * 1024)) {
		start_off = ((loff_t)ac->ac_o_ex.fe_logical >>
							(23 - bsbits)) << 23;
		size = 8 * 1024 * 1024;
	} else {
		start_off = (loff_t)ac->ac_o_ex.fe_logical << bsbits;
		size	  = ac->ac_o_ex.fe_len << bsbits;
	}
	orig_size = size = size >> bsbits;
	orig_start = start = start_off >> bsbits;

	/* don't cover already allocated blocks in selected range */
	if (ar->pleft && start <= ar->lleft) {
		size -= ar->lleft + 1 - start;
		start = ar->lleft + 1;
	}
	if (ar->pright && start + size - 1 >= ar->lright)
		size -= start + size - ar->lright;

	end = start + size;

	/* check we don't cross already preallocated blocks */
	rcu_read_lock();
	list_for_each_entry_rcu(pa, &ei->i_prealloc_list, pa_inode_list) {
		ext4_lblk_t pa_end;

		if (pa->pa_deleted)
			continue;
		spin_lock(&pa->pa_lock);
		if (pa->pa_deleted) {
			spin_unlock(&pa->pa_lock);
			continue;
		}

		pa_end = pa->pa_lstart + pa->pa_len;

		/* PA must not overlap original request */
		BUG_ON(!(ac->ac_o_ex.fe_logical >= pa_end ||
			ac->ac_o_ex.fe_logical < pa->pa_lstart));

		/* skip PAs this normalized request doesn't overlap with */
		if (pa->pa_lstart >= end || pa_end <= start) {
			spin_unlock(&pa->pa_lock);
			continue;
		}
		BUG_ON(pa->pa_lstart <= start && pa_end >= end);

		/* adjust start or end to be adjacent to this pa */
		if (pa_end <= ac->ac_o_ex.fe_logical) {
			BUG_ON(pa_end < start);
			start = pa_end;
		} else if (pa->pa_lstart > ac->ac_o_ex.fe_logical) {
			BUG_ON(pa->pa_lstart > end);
			end = pa->pa_lstart;
		}
		spin_unlock(&pa->pa_lock);
	}
	rcu_read_unlock();
	size = end - start;

	/* XXX: extra loop to check we really don't overlap preallocations */
	rcu_read_lock();
	list_for_each_entry_rcu(pa, &ei->i_prealloc_list, pa_inode_list) {
		ext4_lblk_t pa_end;
		spin_lock(&pa->pa_lock);
		if (pa->pa_deleted == 0) {
			pa_end = pa->pa_lstart + pa->pa_len;
			BUG_ON(!(start >= pa_end || end <= pa->pa_lstart));
		}
		spin_unlock(&pa->pa_lock);
	}
	rcu_read_unlock();

	if (start + size <= ac->ac_o_ex.fe_logical &&
			start > ac->ac_o_ex.fe_logical) {
		printk(KERN_ERR "start %lu, size %lu, fe_logical %lu\n",
			(unsigned long) start, (unsigned long) size,
			(unsigned long) ac->ac_o_ex.fe_logical);
	}
	BUG_ON(start + size <= ac->ac_o_ex.fe_logical &&
			start > ac->ac_o_ex.fe_logical);
	BUG_ON(size <= 0 || size > EXT4_BLOCKS_PER_GROUP(ac->ac_sb));

	/* now prepare goal request */

	/* XXX: is it better to align blocks WRT to logical
	 * placement or satisfy big request as is */
	ac->ac_g_ex.fe_logical = start;
	ac->ac_g_ex.fe_len = size;

	/* define goal start in order to merge */
	if (ar->pright && (ar->lright == (start + size))) {
		/* merge to the right */
		ext4_get_group_no_and_offset(ac->ac_sb, ar->pright - size,
						&ac->ac_f_ex.fe_group,
						&ac->ac_f_ex.fe_start);
		ac->ac_flags |= EXT4_MB_HINT_TRY_GOAL;
	}
	if (ar->pleft && (ar->lleft + 1 == start)) {
		/* merge to the left */
		ext4_get_group_no_and_offset(ac->ac_sb, ar->pleft + 1,
						&ac->ac_f_ex.fe_group,
						&ac->ac_f_ex.fe_start);
		ac->ac_flags |= EXT4_MB_HINT_TRY_GOAL;
	}

	mb_debug(1, "goal: %u(was %u) blocks at %u\n", (unsigned) size,
		(unsigned) orig_size, (unsigned) start);
}

static void ext4_mb_collect_stats(struct ext4_allocation_context *ac)
{
	struct ext4_sb_info *sbi = EXT4_SB(ac->ac_sb);

	if (sbi->s_mb_stats && ac->ac_g_ex.fe_len > 1) {
		atomic_inc(&sbi->s_bal_reqs);
		atomic_add(ac->ac_b_ex.fe_len, &sbi->s_bal_allocated);
		if (ac->ac_o_ex.fe_len >= ac->ac_g_ex.fe_len)
			atomic_inc(&sbi->s_bal_success);
		atomic_add(ac->ac_found, &sbi->s_bal_ex_scanned);
		if (ac->ac_g_ex.fe_start == ac->ac_b_ex.fe_start &&
				ac->ac_g_ex.fe_group == ac->ac_b_ex.fe_group)
			atomic_inc(&sbi->s_bal_goals);
		if (ac->ac_found > sbi->s_mb_max_to_scan)
			atomic_inc(&sbi->s_bal_breaks);
	}

	if (ac->ac_op == EXT4_MB_HISTORY_ALLOC)
		trace_ext4_mballoc_alloc(ac);
	else
		trace_ext4_mballoc_prealloc(ac);
}

/*
 * use blocks preallocated to inode
 */
static void ext4_mb_use_inode_pa(struct ext4_allocation_context *ac,
				struct ext4_prealloc_space *pa)
{
	ext4_fsblk_t start;
	ext4_fsblk_t end;
	int len;

	/* found preallocated blocks, use them */
	start = pa->pa_pstart + (ac->ac_o_ex.fe_logical - pa->pa_lstart);
	end = min(pa->pa_pstart + pa->pa_len, start + ac->ac_o_ex.fe_len);
	len = end - start;
	ext4_get_group_no_and_offset(ac->ac_sb, start, &ac->ac_b_ex.fe_group,
					&ac->ac_b_ex.fe_start);
	ac->ac_b_ex.fe_len = len;
	ac->ac_status = AC_STATUS_FOUND;
	ac->ac_pa = pa;

	BUG_ON(start < pa->pa_pstart);
	BUG_ON(start + len > pa->pa_pstart + pa->pa_len);
	BUG_ON(pa->pa_free < len);
	pa->pa_free -= len;

	mb_debug(1, "use %llu/%u from inode pa %p\n", start, len, pa);
}

/*
 * use blocks preallocated to locality group
 */
static void ext4_mb_use_group_pa(struct ext4_allocation_context *ac,
				struct ext4_prealloc_space *pa)
{
	unsigned int len = ac->ac_o_ex.fe_len;

	ext4_get_group_no_and_offset(ac->ac_sb, pa->pa_pstart,
					&ac->ac_b_ex.fe_group,
					&ac->ac_b_ex.fe_start);
	ac->ac_b_ex.fe_len = len;
	ac->ac_status = AC_STATUS_FOUND;
	ac->ac_pa = pa;

	/* we don't correct pa_pstart or pa_plen here to avoid
	 * possible race when the group is being loaded concurrently
	 * instead we correct pa later, after blocks are marked
	 * in on-disk bitmap -- see ext4_mb_release_context()
	 * Other CPUs are prevented from allocating from this pa by lg_mutex
	 */
	mb_debug(1, "use %u/%u from group pa %p\n", pa->pa_lstart-len, len, pa);
}

/*
 * Return the prealloc space that have minimal distance
 * from the goal block. @cpa is the prealloc
 * space that is having currently known minimal distance
 * from the goal block.
 */
static struct ext4_prealloc_space *
ext4_mb_check_group_pa(ext4_fsblk_t goal_block,
			struct ext4_prealloc_space *pa,
			struct ext4_prealloc_space *cpa)
{
	ext4_fsblk_t cur_distance, new_distance;

	if (cpa == NULL) {
		atomic_inc(&pa->pa_count);
		return pa;
	}
	cur_distance = abs(goal_block - cpa->pa_pstart);
	new_distance = abs(goal_block - pa->pa_pstart);

	if (cur_distance < new_distance)
		return cpa;

	/* drop the previous reference */
	atomic_dec(&cpa->pa_count);
	atomic_inc(&pa->pa_count);
	return pa;
}

/*
 * search goal blocks in preallocated space
 */
static noinline_for_stack int
ext4_mb_use_preallocated(struct ext4_allocation_context *ac)
{
	int order, i;
	struct ext4_inode_info *ei = EXT4_I(ac->ac_inode);
	struct ext4_locality_group *lg;
	struct ext4_prealloc_space *pa, *cpa = NULL;
	ext4_fsblk_t goal_block;

	/* only data can be preallocated */
	if (!(ac->ac_flags & EXT4_MB_HINT_DATA))
		return 0;

	/* first, try per-file preallocation */
	rcu_read_lock();
	list_for_each_entry_rcu(pa, &ei->i_prealloc_list, pa_inode_list) {

		/* all fields in this condition don't change,
		 * so we can skip locking for them */
		if (ac->ac_o_ex.fe_logical < pa->pa_lstart ||
			ac->ac_o_ex.fe_logical >= pa->pa_lstart + pa->pa_len)
			continue;

		/* non-extent files can't have physical blocks past 2^32 */
		if (!(EXT4_I(ac->ac_inode)->i_flags & EXT4_EXTENTS_FL) &&
			pa->pa_pstart + pa->pa_len > EXT4_MAX_BLOCK_FILE_PHYS)
			continue;

		/* found preallocated blocks, use them */
		spin_lock(&pa->pa_lock);
		if (pa->pa_deleted == 0 && pa->pa_free) {
			atomic_inc(&pa->pa_count);
			ext4_mb_use_inode_pa(ac, pa);
			spin_unlock(&pa->pa_lock);
			ac->ac_criteria = 10;
			rcu_read_unlock();
			return 1;
		}
		spin_unlock(&pa->pa_lock);
	}
	rcu_read_unlock();

	/* can we use group allocation? */
	if (!(ac->ac_flags & EXT4_MB_HINT_GROUP_ALLOC))
		return 0;

	/* inode may have no locality group for some reason */
	lg = ac->ac_lg;
	if (lg == NULL)
		return 0;
	order  = fls(ac->ac_o_ex.fe_len) - 1;
	if (order > PREALLOC_TB_SIZE - 1)
		/* The max size of hash table is PREALLOC_TB_SIZE */
		order = PREALLOC_TB_SIZE - 1;

	goal_block = ac->ac_g_ex.fe_group * EXT4_BLOCKS_PER_GROUP(ac->ac_sb) +
		     ac->ac_g_ex.fe_start +
		     le32_to_cpu(EXT4_SB(ac->ac_sb)->s_es->s_first_data_block);
	/*
	 * search for the prealloc space that is having
	 * minimal distance from the goal block.
	 */
	for (i = order; i < PREALLOC_TB_SIZE; i++) {
		rcu_read_lock();
		list_for_each_entry_rcu(pa, &lg->lg_prealloc_list[i],
					pa_inode_list) {
			spin_lock(&pa->pa_lock);
			if (pa->pa_deleted == 0 &&
					pa->pa_free >= ac->ac_o_ex.fe_len) {

				cpa = ext4_mb_check_group_pa(goal_block,
								pa, cpa);
			}
			spin_unlock(&pa->pa_lock);
		}
		rcu_read_unlock();
	}
	if (cpa) {
		ext4_mb_use_group_pa(ac, cpa);
		ac->ac_criteria = 20;
		return 1;
	}
	return 0;
}

/*
 * the function goes through all block freed in the group
 * but not yet committed and marks them used in in-core bitmap.
 * buddy must be generated from this bitmap
 * Need to be called with the ext4 group lock held
 */
static void ext4_mb_generate_from_freelist(struct super_block *sb, void *bitmap,
						ext4_group_t group)
{
	struct rb_node *n;
	struct ext4_group_info *grp;
	struct ext4_free_data *entry;

	grp = ext4_get_group_info(sb, group);
	n = rb_first(&(grp->bb_free_root));

	while (n) {
		entry = rb_entry(n, struct ext4_free_data, node);
		mb_set_bits(bitmap, entry->start_blk, entry->count);
		n = rb_next(n);
	}
	return;
}

/*
 * the function goes through all preallocation in this group and marks them
 * used in in-core bitmap. buddy must be generated from this bitmap
 * Need to be called with ext4 group lock held
 */
static noinline_for_stack
void ext4_mb_generate_from_pa(struct super_block *sb, void *bitmap,
					ext4_group_t group)
{
	struct ext4_group_info *grp = ext4_get_group_info(sb, group);
	struct ext4_prealloc_space *pa;
	struct list_head *cur;
	ext4_group_t groupnr;
	ext4_grpblk_t start;
	int preallocated = 0;
	int count = 0;
	int len;

	/* all form of preallocation discards first load group,
	 * so the only competing code is preallocation use.
	 * we don't need any locking here
	 * notice we do NOT ignore preallocations with pa_deleted
	 * otherwise we could leave used blocks available for
	 * allocation in buddy when concurrent ext4_mb_put_pa()
	 * is dropping preallocation
	 */
	list_for_each(cur, &grp->bb_prealloc_list) {
		pa = list_entry(cur, struct ext4_prealloc_space, pa_group_list);
		spin_lock(&pa->pa_lock);
		ext4_get_group_no_and_offset(sb, pa->pa_pstart,
					     &groupnr, &start);
		len = pa->pa_len;
		spin_unlock(&pa->pa_lock);
		if (unlikely(len == 0))
			continue;
		BUG_ON(groupnr != group);
		mb_set_bits(bitmap, start, len);
		preallocated += len;
		count++;
	}
	mb_debug(1, "prellocated %u for group %u\n", preallocated, group);
}

static void ext4_mb_pa_callback(struct rcu_head *head)
{
	struct ext4_prealloc_space *pa;
	pa = container_of(head, struct ext4_prealloc_space, u.pa_rcu);
	kmem_cache_free(ext4_pspace_cachep, pa);
}

/*
 * drops a reference to preallocated space descriptor
 * if this was the last reference and the space is consumed
 */
static void ext4_mb_put_pa(struct ext4_allocation_context *ac,
			struct super_block *sb, struct ext4_prealloc_space *pa)
{
	ext4_group_t grp;
	ext4_fsblk_t grp_blk;

	if (!atomic_dec_and_test(&pa->pa_count) || pa->pa_free != 0)
		return;

	/* in this short window concurrent discard can set pa_deleted */
	spin_lock(&pa->pa_lock);
	if (pa->pa_deleted == 1) {
		spin_unlock(&pa->pa_lock);
		return;
	}

	pa->pa_deleted = 1;
	spin_unlock(&pa->pa_lock);

	grp_blk = pa->pa_pstart;
	/* 
	 * If doing group-based preallocation, pa_pstart may be in the
	 * next group when pa is used up
	 */
	if (pa->pa_type == MB_GROUP_PA)
		grp_blk--;

	ext4_get_group_no_and_offset(sb, grp_blk, &grp, NULL);

	/*
	 * possible race:
	 *
	 *  P1 (buddy init)			P2 (regular allocation)
	 *					find block B in PA
	 *  copy on-disk bitmap to buddy
	 *  					mark B in on-disk bitmap
	 *					drop PA from group
	 *  mark all PAs in buddy
	 *
	 * thus, P1 initializes buddy with B available. to prevent this
	 * we make "copy" and "mark all PAs" atomic and serialize "drop PA"
	 * against that pair
	 */
	ext4_lock_group(sb, grp);
	list_del(&pa->pa_group_list);
	ext4_unlock_group(sb, grp);

	spin_lock(pa->pa_obj_lock);
	list_del_rcu(&pa->pa_inode_list);
	spin_unlock(pa->pa_obj_lock);

	call_rcu(&(pa)->u.pa_rcu, ext4_mb_pa_callback);
}

/*
 * creates new preallocated space for given inode
 */
static noinline_for_stack int
ext4_mb_new_inode_pa(struct ext4_allocation_context *ac)
{
	struct super_block *sb = ac->ac_sb;
	struct ext4_prealloc_space *pa;
	struct ext4_group_info *grp;
	struct ext4_inode_info *ei;

	/* preallocate only when found space is larger then requested */
	BUG_ON(ac->ac_o_ex.fe_len >= ac->ac_b_ex.fe_len);
	BUG_ON(ac->ac_status != AC_STATUS_FOUND);
	BUG_ON(!S_ISREG(ac->ac_inode->i_mode));

	pa = kmem_cache_alloc(ext4_pspace_cachep, GFP_NOFS);
	if (pa == NULL)
		return -ENOMEM;

	if (ac->ac_b_ex.fe_len < ac->ac_g_ex.fe_len) {
		int winl;
		int wins;
		int win;
		int offs;

		/* we can't allocate as much as normalizer wants.
		 * so, found space must get proper lstart
		 * to cover original request */
		BUG_ON(ac->ac_g_ex.fe_logical > ac->ac_o_ex.fe_logical);
		BUG_ON(ac->ac_g_ex.fe_len < ac->ac_o_ex.fe_len);

		/* we're limited by original request in that
		 * logical block must be covered any way
		 * winl is window we can move our chunk within */
		winl = ac->ac_o_ex.fe_logical - ac->ac_g_ex.fe_logical;

		/* also, we should cover whole original request */
		wins = ac->ac_b_ex.fe_len - ac->ac_o_ex.fe_len;

		/* the smallest one defines real window */
		win = min(winl, wins);

		offs = ac->ac_o_ex.fe_logical % ac->ac_b_ex.fe_len;
		if (offs && offs < win)
			win = offs;

		ac->ac_b_ex.fe_logical = ac->ac_o_ex.fe_logical - win;
		BUG_ON(ac->ac_o_ex.fe_logical < ac->ac_b_ex.fe_logical);
		BUG_ON(ac->ac_o_ex.fe_len > ac->ac_b_ex.fe_len);
	}

	/* preallocation can change ac_b_ex, thus we store actually
	 * allocated blocks for history */
	ac->ac_f_ex = ac->ac_b_ex;

	pa->pa_lstart = ac->ac_b_ex.fe_logical;
	pa->pa_pstart = ext4_grp_offs_to_block(sb, &ac->ac_b_ex);
	pa->pa_len = ac->ac_b_ex.fe_len;
	pa->pa_free = pa->pa_len;
	atomic_set(&pa->pa_count, 1);
	spin_lock_init(&pa->pa_lock);
	INIT_LIST_HEAD(&pa->pa_inode_list);
	INIT_LIST_HEAD(&pa->pa_group_list);
	pa->pa_deleted = 0;
	pa->pa_type = MB_INODE_PA;

	mb_debug(1, "new inode pa %p: %llu/%u for %u\n", pa,
			pa->pa_pstart, pa->pa_len, pa->pa_lstart);
	trace_ext4_mb_new_inode_pa(ac, pa);

	ext4_mb_use_inode_pa(ac, pa);
	atomic_add(pa->pa_free, &EXT4_SB(sb)->s_mb_preallocated);

	ei = EXT4_I(ac->ac_inode);
	grp = ext4_get_group_info(sb, ac->ac_b_ex.fe_group);

	pa->pa_obj_lock = &ei->i_prealloc_lock;
	pa->pa_inode = ac->ac_inode;

	ext4_lock_group(sb, ac->ac_b_ex.fe_group);
	list_add(&pa->pa_group_list, &grp->bb_prealloc_list);
	ext4_unlock_group(sb, ac->ac_b_ex.fe_group);

	spin_lock(pa->pa_obj_lock);
	list_add_rcu(&pa->pa_inode_list, &ei->i_prealloc_list);
	spin_unlock(pa->pa_obj_lock);

	return 0;
}

/*
 * creates new preallocated space for locality group inodes belongs to
 */
static noinline_for_stack int
ext4_mb_new_group_pa(struct ext4_allocation_context *ac)
{
	struct super_block *sb = ac->ac_sb;
	struct ext4_locality_group *lg;
	struct ext4_prealloc_space *pa;
	struct ext4_group_info *grp;

	/* preallocate only when found space is larger then requested */
	BUG_ON(ac->ac_o_ex.fe_len >= ac->ac_b_ex.fe_len);
	BUG_ON(ac->ac_status != AC_STATUS_FOUND);
	BUG_ON(!S_ISREG(ac->ac_inode->i_mode));

	BUG_ON(ext4_pspace_cachep == NULL);
	pa = kmem_cache_alloc(ext4_pspace_cachep, GFP_NOFS);
	if (pa == NULL)
		return -ENOMEM;

	/* preallocation can change ac_b_ex, thus we store actually
	 * allocated blocks for history */
	ac->ac_f_ex = ac->ac_b_ex;

	pa->pa_pstart = ext4_grp_offs_to_block(sb, &ac->ac_b_ex);
	pa->pa_lstart = pa->pa_pstart;
	pa->pa_len = ac->ac_b_ex.fe_len;
	pa->pa_free = pa->pa_len;
	atomic_set(&pa->pa_count, 1);
	spin_lock_init(&pa->pa_lock);
	INIT_LIST_HEAD(&pa->pa_inode_list);
	INIT_LIST_HEAD(&pa->pa_group_list);
	pa->pa_deleted = 0;
	pa->pa_type = MB_GROUP_PA;

	mb_debug(1, "new group pa %p: %llu/%u for %u\n", pa,
			pa->pa_pstart, pa->pa_len, pa->pa_lstart);
	trace_ext4_mb_new_group_pa(ac, pa);

	ext4_mb_use_group_pa(ac, pa);
	atomic_add(pa->pa_free, &EXT4_SB(sb)->s_mb_preallocated);

	grp = ext4_get_group_info(sb, ac->ac_b_ex.fe_group);
	lg = ac->ac_lg;
	BUG_ON(lg == NULL);

	pa->pa_obj_lock = &lg->lg_prealloc_lock;
	pa->pa_inode = NULL;

	ext4_lock_group(sb, ac->ac_b_ex.fe_group);
	list_add(&pa->pa_group_list, &grp->bb_prealloc_list);
	ext4_unlock_group(sb, ac->ac_b_ex.fe_group);

	/*
	 * We will later add the new pa to the right bucket
	 * after updating the pa_free in ext4_mb_release_context
	 */
	return 0;
}

static int ext4_mb_new_preallocation(struct ext4_allocation_context *ac)
{
	int err;

	if (ac->ac_flags & EXT4_MB_HINT_GROUP_ALLOC)
		err = ext4_mb_new_group_pa(ac);
	else
		err = ext4_mb_new_inode_pa(ac);
	return err;
}

/*
 * finds all unused blocks in on-disk bitmap, frees them in
 * in-core bitmap and buddy.
 * @pa must be unlinked from inode and group lists, so that
 * nobody else can find/use it.
 * the caller MUST hold group/inode locks.
 * TODO: optimize the case when there are no in-core structures yet
 */
static noinline_for_stack int
ext4_mb_release_inode_pa(struct ext4_buddy *e4b, struct buffer_head *bitmap_bh,
			struct ext4_prealloc_space *pa,
			struct ext4_allocation_context *ac)
{
	struct super_block *sb = e4b->bd_sb;
	struct ext4_sb_info *sbi = EXT4_SB(sb);
	unsigned int end;
	unsigned int next;
	ext4_group_t group;
	ext4_grpblk_t bit;
	unsigned long long grp_blk_start;
	sector_t start;
	int err = 0;
	int free = 0;

	BUG_ON(pa->pa_deleted == 0);
	ext4_get_group_no_and_offset(sb, pa->pa_pstart, &group, &bit);
	grp_blk_start = pa->pa_pstart - bit;
	BUG_ON(group != e4b->bd_group && pa->pa_len != 0);
	end = bit + pa->pa_len;

	if (ac) {
		ac->ac_sb = sb;
		ac->ac_inode = pa->pa_inode;
	}

	while (bit < end) {
		bit = mb_find_next_zero_bit(bitmap_bh->b_data, end, bit);
		if (bit >= end)
			break;
		next = mb_find_next_bit(bitmap_bh->b_data, end, bit);
		start = group * EXT4_BLOCKS_PER_GROUP(sb) + bit +
				le32_to_cpu(sbi->s_es->s_first_data_block);
		mb_debug(1, "    free preallocated %u/%u in group %u\n",
				(unsigned) start, (unsigned) next - bit,
				(unsigned) group);
		free += next - bit;

		if (ac) {
			ac->ac_b_ex.fe_group = group;
			ac->ac_b_ex.fe_start = bit;
			ac->ac_b_ex.fe_len = next - bit;
			ac->ac_b_ex.fe_logical = 0;
			trace_ext4_mballoc_discard(ac);
		}

		trace_ext4_mb_release_inode_pa(ac, pa, grp_blk_start + bit,
					       next - bit);
		mb_free_blocks(pa->pa_inode, e4b, bit, next - bit);
		bit = next + 1;
	}
	if (free != pa->pa_free) {
		printk(KERN_CRIT "pa %p: logic %lu, phys. %lu, len %lu\n",
			pa, (unsigned long) pa->pa_lstart,
			(unsigned long) pa->pa_pstart,
			(unsigned long) pa->pa_len);
		ext4_grp_locked_error(sb, group,
					__func__, "free %u, pa_free %u",
					free, pa->pa_free);
		/*
		 * pa is already deleted so we use the value obtained
		 * from the bitmap and continue.
		 */
	}
	atomic_add(free, &sbi->s_mb_discarded);

	return err;
}

static noinline_for_stack int
ext4_mb_release_group_pa(struct ext4_buddy *e4b,
				struct ext4_prealloc_space *pa,
				struct ext4_allocation_context *ac)
{
	struct super_block *sb = e4b->bd_sb;
	ext4_group_t group;
	ext4_grpblk_t bit;

	trace_ext4_mb_release_group_pa(ac, pa);
	BUG_ON(pa->pa_deleted == 0);
	ext4_get_group_no_and_offset(sb, pa->pa_pstart, &group, &bit);
	BUG_ON(group != e4b->bd_group && pa->pa_len != 0);
	mb_free_blocks(pa->pa_inode, e4b, bit, pa->pa_len);
	atomic_add(pa->pa_len, &EXT4_SB(sb)->s_mb_discarded);

	if (ac) {
		ac->ac_sb = sb;
		ac->ac_inode = NULL;
		ac->ac_b_ex.fe_group = group;
		ac->ac_b_ex.fe_start = bit;
		ac->ac_b_ex.fe_len = pa->pa_len;
		ac->ac_b_ex.fe_logical = 0;
		trace_ext4_mballoc_discard(ac);
	}

	return 0;
}

/*
 * releases all preallocations in given group
 *
 * first, we need to decide discard policy:
 * - when do we discard
 *   1) ENOSPC
 * - how many do we discard
 *   1) how many requested
 */
static noinline_for_stack int
ext4_mb_discard_group_preallocations(struct super_block *sb,
					ext4_group_t group, int needed)
{
	struct ext4_group_info *grp = ext4_get_group_info(sb, group);
	struct buffer_head *bitmap_bh = NULL;
	struct ext4_prealloc_space *pa, *tmp;
	struct ext4_allocation_context *ac;
	struct list_head list;
	struct ext4_buddy e4b;
	int err;
	int busy = 0;
	int free = 0;

	mb_debug(1, "discard preallocation for group %u\n", group);

	if (list_empty(&grp->bb_prealloc_list))
		return 0;

	bitmap_bh = ext4_read_block_bitmap(sb, group);
	if (bitmap_bh == NULL) {
		ext4_error(sb, __func__, "Error in reading block "
				"bitmap for %u", group);
		return 0;
	}

	err = ext4_mb_load_buddy(sb, group, &e4b);
	if (err) {
		ext4_error(sb, __func__, "Error in loading buddy "
				"information for %u", group);
		put_bh(bitmap_bh);
		return 0;
	}

	if (needed == 0)
		needed = EXT4_BLOCKS_PER_GROUP(sb) + 1;

	INIT_LIST_HEAD(&list);
	ac = kmem_cache_alloc(ext4_ac_cachep, GFP_NOFS);
	if (ac)
		ac->ac_sb = sb;
repeat:
	ext4_lock_group(sb, group);
	list_for_each_entry_safe(pa, tmp,
				&grp->bb_prealloc_list, pa_group_list) {
		spin_lock(&pa->pa_lock);
		if (atomic_read(&pa->pa_count)) {
			spin_unlock(&pa->pa_lock);
			busy = 1;
			continue;
		}
		if (pa->pa_deleted) {
			spin_unlock(&pa->pa_lock);
			continue;
		}

		/* seems this one can be freed ... */
		pa->pa_deleted = 1;

		/* we can trust pa_free ... */
		free += pa->pa_free;

		spin_unlock(&pa->pa_lock);

		list_del(&pa->pa_group_list);
		list_add(&pa->u.pa_tmp_list, &list);
	}

	/* if we still need more blocks and some PAs were used, try again */
	if (free < needed && busy) {
		busy = 0;
		ext4_unlock_group(sb, group);
		/*
		 * Yield the CPU here so that we don't get soft lockup
		 * in non preempt case.
		 */
		yield();
		goto repeat;
	}

	/* found anything to free? */
	if (list_empty(&list)) {
		BUG_ON(free != 0);
		goto out;
	}

	/* now free all selected PAs */
	list_for_each_entry_safe(pa, tmp, &list, u.pa_tmp_list) {

		/* remove from object (inode or locality group) */
		spin_lock(pa->pa_obj_lock);
		list_del_rcu(&pa->pa_inode_list);
		spin_unlock(pa->pa_obj_lock);

		if (pa->pa_type == MB_GROUP_PA)
			ext4_mb_release_group_pa(&e4b, pa, ac);
		else
			ext4_mb_release_inode_pa(&e4b, bitmap_bh, pa, ac);

		list_del(&pa->u.pa_tmp_list);
		call_rcu(&(pa)->u.pa_rcu, ext4_mb_pa_callback);
	}

out:
	ext4_unlock_group(sb, group);
	if (ac)
		kmem_cache_free(ext4_ac_cachep, ac);
	ext4_mb_release_desc(&e4b);
	put_bh(bitmap_bh);
	return free;
}

/*
 * releases all non-used preallocated blocks for given inode
 *
 * It's important to discard preallocations under i_data_sem
 * We don't want another block to be served from the prealloc
 * space when we are discarding the inode prealloc space.
 *
 * FIXME!! Make sure it is valid at all the call sites
 */
void ext4_discard_preallocations(struct inode *inode)
{
	struct ext4_inode_info *ei = EXT4_I(inode);
	struct super_block *sb = inode->i_sb;
	struct buffer_head *bitmap_bh = NULL;
	struct ext4_prealloc_space *pa, *tmp;
	struct ext4_allocation_context *ac;
	ext4_group_t group = 0;
	struct list_head list;
	struct ext4_buddy e4b;
	int err;

	if (!S_ISREG(inode->i_mode)) {
		/*BUG_ON(!list_empty(&ei->i_prealloc_list));*/
		return;
	}

	mb_debug(1, "discard preallocation for inode %lu\n", inode->i_ino);
	trace_ext4_discard_preallocations(inode);

	INIT_LIST_HEAD(&list);

	ac = kmem_cache_alloc(ext4_ac_cachep, GFP_NOFS);
	if (ac) {
		ac->ac_sb = sb;
		ac->ac_inode = inode;
	}
repeat:
	/* first, collect all pa's in the inode */
	spin_lock(&ei->i_prealloc_lock);
	while (!list_empty(&ei->i_prealloc_list)) {
		pa = list_entry(ei->i_prealloc_list.next,
				struct ext4_prealloc_space, pa_inode_list);
		BUG_ON(pa->pa_obj_lock != &ei->i_prealloc_lock);
		spin_lock(&pa->pa_lock);
		if (atomic_read(&pa->pa_count)) {
			/* this shouldn't happen often - nobody should
			 * use preallocation while we're discarding it */
			spin_unlock(&pa->pa_lock);
			spin_unlock(&ei->i_prealloc_lock);
			printk(KERN_ERR "uh-oh! used pa while discarding\n");
			WARN_ON(1);
			schedule_timeout_uninterruptible(HZ);
			goto repeat;

		}
		if (pa->pa_deleted == 0) {
			pa->pa_deleted = 1;
			spin_unlock(&pa->pa_lock);
			list_del_rcu(&pa->pa_inode_list);
			list_add(&pa->u.pa_tmp_list, &list);
			continue;
		}

		/* someone is deleting pa right now */
		spin_unlock(&pa->pa_lock);
		spin_unlock(&ei->i_prealloc_lock);

		/* we have to wait here because pa_deleted
		 * doesn't mean pa is already unlinked from
		 * the list. as we might be called from
		 * ->clear_inode() the inode will get freed
		 * and concurrent thread which is unlinking
		 * pa from inode's list may access already
		 * freed memory, bad-bad-bad */

		/* XXX: if this happens too often, we can
		 * add a flag to force wait only in case
		 * of ->clear_inode(), but not in case of
		 * regular truncate */
		schedule_timeout_uninterruptible(HZ);
		goto repeat;
	}
	spin_unlock(&ei->i_prealloc_lock);

	list_for_each_entry_safe(pa, tmp, &list, u.pa_tmp_list) {
		BUG_ON(pa->pa_type != MB_INODE_PA);
		ext4_get_group_no_and_offset(sb, pa->pa_pstart, &group, NULL);

		err = ext4_mb_load_buddy(sb, group, &e4b);
		if (err) {
			ext4_error(sb, __func__, "Error in loading buddy "
					"information for %u", group);
			continue;
		}

		bitmap_bh = ext4_read_block_bitmap(sb, group);
		if (bitmap_bh == NULL) {
			ext4_error(sb, __func__, "Error in reading block "
					"bitmap for %u", group);
			ext4_mb_release_desc(&e4b);
			continue;
		}

		ext4_lock_group(sb, group);
		list_del(&pa->pa_group_list);
		ext4_mb_release_inode_pa(&e4b, bitmap_bh, pa, ac);
		ext4_unlock_group(sb, group);

		ext4_mb_release_desc(&e4b);
		put_bh(bitmap_bh);

		list_del(&pa->u.pa_tmp_list);
		call_rcu(&(pa)->u.pa_rcu, ext4_mb_pa_callback);
	}
	if (ac)
		kmem_cache_free(ext4_ac_cachep, ac);
}

/*
 * finds all preallocated spaces and return blocks being freed to them
 * if preallocated space becomes full (no block is used from the space)
 * then the function frees space in buddy
 * XXX: at the moment, truncate (which is the only way to free blocks)
 * discards all preallocations
 */
static void ext4_mb_return_to_preallocation(struct inode *inode,
					struct ext4_buddy *e4b,
					sector_t block, int count)
{
	BUG_ON(!list_empty(&EXT4_I(inode)->i_prealloc_list));
}
#ifdef CONFIG_EXT4_DEBUG
static void ext4_mb_show_ac(struct ext4_allocation_context *ac)
{
	struct super_block *sb = ac->ac_sb;
	ext4_group_t ngroups, i;

	printk(KERN_ERR "EXT4-fs: Can't allocate:"
			" Allocation context details:\n");
	printk(KERN_ERR "EXT4-fs: status %d flags %d\n",
			ac->ac_status, ac->ac_flags);
	printk(KERN_ERR "EXT4-fs: orig %lu/%lu/%lu@%lu, goal %lu/%lu/%lu@%lu, "
			"best %lu/%lu/%lu@%lu cr %d\n",
			(unsigned long)ac->ac_o_ex.fe_group,
			(unsigned long)ac->ac_o_ex.fe_start,
			(unsigned long)ac->ac_o_ex.fe_len,
			(unsigned long)ac->ac_o_ex.fe_logical,
			(unsigned long)ac->ac_g_ex.fe_group,
			(unsigned long)ac->ac_g_ex.fe_start,
			(unsigned long)ac->ac_g_ex.fe_len,
			(unsigned long)ac->ac_g_ex.fe_logical,
			(unsigned long)ac->ac_b_ex.fe_group,
			(unsigned long)ac->ac_b_ex.fe_start,
			(unsigned long)ac->ac_b_ex.fe_len,
			(unsigned long)ac->ac_b_ex.fe_logical,
			(int)ac->ac_criteria);
	printk(KERN_ERR "EXT4-fs: %lu scanned, %d found\n", ac->ac_ex_scanned,
		ac->ac_found);
	printk(KERN_ERR "EXT4-fs: groups: \n");
	ngroups = ext4_get_groups_count(sb);
	for (i = 0; i < ngroups; i++) {
		struct ext4_group_info *grp = ext4_get_group_info(sb, i);
		struct ext4_prealloc_space *pa;
		ext4_grpblk_t start;
		struct list_head *cur;
		ext4_lock_group(sb, i);
		list_for_each(cur, &grp->bb_prealloc_list) {
			pa = list_entry(cur, struct ext4_prealloc_space,
					pa_group_list);
			spin_lock(&pa->pa_lock);
			ext4_get_group_no_and_offset(sb, pa->pa_pstart,
						     NULL, &start);
			spin_unlock(&pa->pa_lock);
			printk(KERN_ERR "PA:%u:%d:%u \n", i,
			       start, pa->pa_len);
		}
		ext4_unlock_group(sb, i);

		if (grp->bb_free == 0)
			continue;
		printk(KERN_ERR "%u: %d/%d \n",
		       i, grp->bb_free, grp->bb_fragments);
	}
	printk(KERN_ERR "\n");
}
#else
static inline void ext4_mb_show_ac(struct ext4_allocation_context *ac)
{
	return;
}
#endif

/*
 * We use locality group preallocation for small size file. The size of the
 * file is determined by the current size or the resulting size after
 * allocation which ever is larger
 *
 * One can tune this size via /sys/fs/ext4/<partition>/mb_stream_req
 */
static void ext4_mb_group_or_file(struct ext4_allocation_context *ac)
{
	struct ext4_sb_info *sbi = EXT4_SB(ac->ac_sb);
	int bsbits = ac->ac_sb->s_blocksize_bits;
	loff_t size, isize;

	if (!(ac->ac_flags & EXT4_MB_HINT_DATA))
		return;

	if (unlikely(ac->ac_flags & EXT4_MB_HINT_GOAL_ONLY))
		return;

	size = ac->ac_o_ex.fe_logical + ac->ac_o_ex.fe_len;
	isize = (i_size_read(ac->ac_inode) + ac->ac_sb->s_blocksize - 1)
		>> bsbits;
<<<<<<< HEAD
	size = max(size, isize);
=======
>>>>>>> ad1cd745

	if ((size == isize) &&
	    !ext4_fs_is_busy(sbi) &&
	    (atomic_read(&ac->ac_inode->i_writecount) == 0)) {
		ac->ac_flags |= EXT4_MB_HINT_NOPREALLOC;
		return;
	}

	/* don't use group allocation for large files */
<<<<<<< HEAD
=======
	size = max(size, isize);
>>>>>>> ad1cd745
	if (size >= sbi->s_mb_stream_request) {
		ac->ac_flags |= EXT4_MB_STREAM_ALLOC;
		return;
	}

	BUG_ON(ac->ac_lg != NULL);
	/*
	 * locality group prealloc space are per cpu. The reason for having
	 * per cpu locality group is to reduce the contention between block
	 * request from multiple CPUs.
	 */
	ac->ac_lg = per_cpu_ptr(sbi->s_locality_groups, raw_smp_processor_id());

	/* we're going to use group allocation */
	ac->ac_flags |= EXT4_MB_HINT_GROUP_ALLOC;

	/* serialize all allocations in the group */
	mutex_lock(&ac->ac_lg->lg_mutex);
}

static noinline_for_stack int
ext4_mb_initialize_context(struct ext4_allocation_context *ac,
				struct ext4_allocation_request *ar)
{
	struct super_block *sb = ar->inode->i_sb;
	struct ext4_sb_info *sbi = EXT4_SB(sb);
	struct ext4_super_block *es = sbi->s_es;
	ext4_group_t group;
	unsigned int len;
	ext4_fsblk_t goal;
	ext4_grpblk_t block;

	/* we can't allocate > group size */
	len = ar->len;

	/* just a dirty hack to filter too big requests  */
	if (len >= EXT4_BLOCKS_PER_GROUP(sb) - 10)
		len = EXT4_BLOCKS_PER_GROUP(sb) - 10;

	/* start searching from the goal */
	goal = ar->goal;
	if (goal < le32_to_cpu(es->s_first_data_block) ||
			goal >= ext4_blocks_count(es))
		goal = le32_to_cpu(es->s_first_data_block);
	ext4_get_group_no_and_offset(sb, goal, &group, &block);

	/* set up allocation goals */
	memset(ac, 0, sizeof(struct ext4_allocation_context));
	ac->ac_b_ex.fe_logical = ar->logical;
	ac->ac_status = AC_STATUS_CONTINUE;
	ac->ac_sb = sb;
	ac->ac_inode = ar->inode;
	ac->ac_o_ex.fe_logical = ar->logical;
	ac->ac_o_ex.fe_group = group;
	ac->ac_o_ex.fe_start = block;
	ac->ac_o_ex.fe_len = len;
	ac->ac_g_ex.fe_logical = ar->logical;
	ac->ac_g_ex.fe_group = group;
	ac->ac_g_ex.fe_start = block;
	ac->ac_g_ex.fe_len = len;
	ac->ac_flags = ar->flags;

	/* we have to define context: we'll we work with a file or
	 * locality group. this is a policy, actually */
	ext4_mb_group_or_file(ac);

	mb_debug(1, "init ac: %u blocks @ %u, goal %u, flags %x, 2^%d, "
			"left: %u/%u, right %u/%u to %swritable\n",
			(unsigned) ar->len, (unsigned) ar->logical,
			(unsigned) ar->goal, ac->ac_flags, ac->ac_2order,
			(unsigned) ar->lleft, (unsigned) ar->pleft,
			(unsigned) ar->lright, (unsigned) ar->pright,
			atomic_read(&ar->inode->i_writecount) ? "" : "non-");
	return 0;

}

static noinline_for_stack void
ext4_mb_discard_lg_preallocations(struct super_block *sb,
					struct ext4_locality_group *lg,
					int order, int total_entries)
{
	ext4_group_t group = 0;
	struct ext4_buddy e4b;
	struct list_head discard_list;
	struct ext4_prealloc_space *pa, *tmp;
	struct ext4_allocation_context *ac;

	mb_debug(1, "discard locality group preallocation\n");

	INIT_LIST_HEAD(&discard_list);
	ac = kmem_cache_alloc(ext4_ac_cachep, GFP_NOFS);
	if (ac)
		ac->ac_sb = sb;

	spin_lock(&lg->lg_prealloc_lock);
	list_for_each_entry_rcu(pa, &lg->lg_prealloc_list[order],
						pa_inode_list) {
		spin_lock(&pa->pa_lock);
		if (atomic_read(&pa->pa_count)) {
			/*
			 * This is the pa that we just used
			 * for block allocation. So don't
			 * free that
			 */
			spin_unlock(&pa->pa_lock);
			continue;
		}
		if (pa->pa_deleted) {
			spin_unlock(&pa->pa_lock);
			continue;
		}
		/* only lg prealloc space */
		BUG_ON(pa->pa_type != MB_GROUP_PA);

		/* seems this one can be freed ... */
		pa->pa_deleted = 1;
		spin_unlock(&pa->pa_lock);

		list_del_rcu(&pa->pa_inode_list);
		list_add(&pa->u.pa_tmp_list, &discard_list);

		total_entries--;
		if (total_entries <= 5) {
			/*
			 * we want to keep only 5 entries
			 * allowing it to grow to 8. This
			 * mak sure we don't call discard
			 * soon for this list.
			 */
			break;
		}
	}
	spin_unlock(&lg->lg_prealloc_lock);

	list_for_each_entry_safe(pa, tmp, &discard_list, u.pa_tmp_list) {

		ext4_get_group_no_and_offset(sb, pa->pa_pstart, &group, NULL);
		if (ext4_mb_load_buddy(sb, group, &e4b)) {
			ext4_error(sb, __func__, "Error in loading buddy "
					"information for %u", group);
			continue;
		}
		ext4_lock_group(sb, group);
		list_del(&pa->pa_group_list);
		ext4_mb_release_group_pa(&e4b, pa, ac);
		ext4_unlock_group(sb, group);

		ext4_mb_release_desc(&e4b);
		list_del(&pa->u.pa_tmp_list);
		call_rcu(&(pa)->u.pa_rcu, ext4_mb_pa_callback);
	}
	if (ac)
		kmem_cache_free(ext4_ac_cachep, ac);
}

/*
 * We have incremented pa_count. So it cannot be freed at this
 * point. Also we hold lg_mutex. So no parallel allocation is
 * possible from this lg. That means pa_free cannot be updated.
 *
 * A parallel ext4_mb_discard_group_preallocations is possible.
 * which can cause the lg_prealloc_list to be updated.
 */

static void ext4_mb_add_n_trim(struct ext4_allocation_context *ac)
{
	int order, added = 0, lg_prealloc_count = 1;
	struct super_block *sb = ac->ac_sb;
	struct ext4_locality_group *lg = ac->ac_lg;
	struct ext4_prealloc_space *tmp_pa, *pa = ac->ac_pa;

	order = fls(pa->pa_free) - 1;
	if (order > PREALLOC_TB_SIZE - 1)
		/* The max size of hash table is PREALLOC_TB_SIZE */
		order = PREALLOC_TB_SIZE - 1;
	/* Add the prealloc space to lg */
	rcu_read_lock();
	list_for_each_entry_rcu(tmp_pa, &lg->lg_prealloc_list[order],
						pa_inode_list) {
		spin_lock(&tmp_pa->pa_lock);
		if (tmp_pa->pa_deleted) {
			spin_unlock(&tmp_pa->pa_lock);
			continue;
		}
		if (!added && pa->pa_free < tmp_pa->pa_free) {
			/* Add to the tail of the previous entry */
			list_add_tail_rcu(&pa->pa_inode_list,
						&tmp_pa->pa_inode_list);
			added = 1;
			/*
			 * we want to count the total
			 * number of entries in the list
			 */
		}
		spin_unlock(&tmp_pa->pa_lock);
		lg_prealloc_count++;
	}
	if (!added)
		list_add_tail_rcu(&pa->pa_inode_list,
					&lg->lg_prealloc_list[order]);
	rcu_read_unlock();

	/* Now trim the list to be not more than 8 elements */
	if (lg_prealloc_count > 8) {
		ext4_mb_discard_lg_preallocations(sb, lg,
						order, lg_prealloc_count);
		return;
	}
	return ;
}

/*
 * release all resource we used in allocation
 */
static int ext4_mb_release_context(struct ext4_allocation_context *ac)
{
	struct ext4_prealloc_space *pa = ac->ac_pa;
	if (pa) {
		if (pa->pa_type == MB_GROUP_PA) {
			/* see comment in ext4_mb_use_group_pa() */
			spin_lock(&pa->pa_lock);
			pa->pa_pstart += ac->ac_b_ex.fe_len;
			pa->pa_lstart += ac->ac_b_ex.fe_len;
			pa->pa_free -= ac->ac_b_ex.fe_len;
			pa->pa_len -= ac->ac_b_ex.fe_len;
			spin_unlock(&pa->pa_lock);
		}
	}
	if (ac->alloc_semp)
		up_read(ac->alloc_semp);
	if (pa) {
		/*
		 * We want to add the pa to the right bucket.
		 * Remove it from the list and while adding
		 * make sure the list to which we are adding
		 * doesn't grow big.  We need to release
		 * alloc_semp before calling ext4_mb_add_n_trim()
		 */
		if ((pa->pa_type == MB_GROUP_PA) && likely(pa->pa_free)) {
			spin_lock(pa->pa_obj_lock);
			list_del_rcu(&pa->pa_inode_list);
			spin_unlock(pa->pa_obj_lock);
			ext4_mb_add_n_trim(ac);
		}
		ext4_mb_put_pa(ac, ac->ac_sb, pa);
	}
	if (ac->ac_bitmap_page)
		page_cache_release(ac->ac_bitmap_page);
	if (ac->ac_buddy_page)
		page_cache_release(ac->ac_buddy_page);
	if (ac->ac_flags & EXT4_MB_HINT_GROUP_ALLOC)
		mutex_unlock(&ac->ac_lg->lg_mutex);
	ext4_mb_collect_stats(ac);
	return 0;
}

static int ext4_mb_discard_preallocations(struct super_block *sb, int needed)
{
	ext4_group_t i, ngroups = ext4_get_groups_count(sb);
	int ret;
	int freed = 0;

	trace_ext4_mb_discard_preallocations(sb, needed);
	for (i = 0; i < ngroups && needed > 0; i++) {
		ret = ext4_mb_discard_group_preallocations(sb, i, needed);
		freed += ret;
		needed -= ret;
	}

	return freed;
}

/*
 * Main entry point into mballoc to allocate blocks
 * it tries to use preallocation first, then falls back
 * to usual allocation
 */
ext4_fsblk_t ext4_mb_new_blocks(handle_t *handle,
				 struct ext4_allocation_request *ar, int *errp)
{
	int freed;
	struct ext4_allocation_context *ac = NULL;
	struct ext4_sb_info *sbi;
	struct super_block *sb;
	ext4_fsblk_t block = 0;
	unsigned int inquota = 0;
	unsigned int reserv_blks = 0;

	sb = ar->inode->i_sb;
	sbi = EXT4_SB(sb);

	trace_ext4_request_blocks(ar);

	/*
	 * For delayed allocation, we could skip the ENOSPC and
	 * EDQUOT check, as blocks and quotas have been already
	 * reserved when data being copied into pagecache.
	 */
	if (EXT4_I(ar->inode)->i_delalloc_reserved_flag)
		ar->flags |= EXT4_MB_DELALLOC_RESERVED;
	else {
		/* Without delayed allocation we need to verify
		 * there is enough free blocks to do block allocation
		 * and verify allocation doesn't exceed the quota limits.
		 */
		while (ar->len && ext4_claim_free_blocks(sbi, ar->len)) {
			/* let others to free the space */
			yield();
			ar->len = ar->len >> 1;
		}
		if (!ar->len) {
			*errp = -ENOSPC;
			return 0;
		}
		reserv_blks = ar->len;
		while (ar->len && vfs_dq_alloc_block(ar->inode, ar->len)) {
			ar->flags |= EXT4_MB_HINT_NOPREALLOC;
			ar->len--;
		}
		inquota = ar->len;
		if (ar->len == 0) {
			*errp = -EDQUOT;
			goto out3;
		}
	}

	ac = kmem_cache_alloc(ext4_ac_cachep, GFP_NOFS);
	if (!ac) {
		ar->len = 0;
		*errp = -ENOMEM;
		goto out1;
	}

	*errp = ext4_mb_initialize_context(ac, ar);
	if (*errp) {
		ar->len = 0;
		goto out2;
	}

	ac->ac_op = EXT4_MB_HISTORY_PREALLOC;
	if (!ext4_mb_use_preallocated(ac)) {
		ac->ac_op = EXT4_MB_HISTORY_ALLOC;
		ext4_mb_normalize_request(ac, ar);
repeat:
		/* allocate space in core */
		ext4_mb_regular_allocator(ac);

		/* as we've just preallocated more space than
		 * user requested orinally, we store allocated
		 * space in a special descriptor */
		if (ac->ac_status == AC_STATUS_FOUND &&
				ac->ac_o_ex.fe_len < ac->ac_b_ex.fe_len)
			ext4_mb_new_preallocation(ac);
	}
	if (likely(ac->ac_status == AC_STATUS_FOUND)) {
		*errp = ext4_mb_mark_diskspace_used(ac, handle, reserv_blks);
		if (*errp ==  -EAGAIN) {
			/*
			 * drop the reference that we took
			 * in ext4_mb_use_best_found
			 */
			ext4_mb_release_context(ac);
			ac->ac_b_ex.fe_group = 0;
			ac->ac_b_ex.fe_start = 0;
			ac->ac_b_ex.fe_len = 0;
			ac->ac_status = AC_STATUS_CONTINUE;
			goto repeat;
		} else if (*errp) {
			ac->ac_b_ex.fe_len = 0;
			ar->len = 0;
			ext4_mb_show_ac(ac);
		} else {
			block = ext4_grp_offs_to_block(sb, &ac->ac_b_ex);
			ar->len = ac->ac_b_ex.fe_len;
		}
	} else {
		freed  = ext4_mb_discard_preallocations(sb, ac->ac_o_ex.fe_len);
		if (freed)
			goto repeat;
		*errp = -ENOSPC;
		ac->ac_b_ex.fe_len = 0;
		ar->len = 0;
		ext4_mb_show_ac(ac);
	}

	ext4_mb_release_context(ac);

out2:
	kmem_cache_free(ext4_ac_cachep, ac);
out1:
	if (inquota && ar->len < inquota)
		vfs_dq_free_block(ar->inode, inquota - ar->len);
out3:
	if (!ar->len) {
		if (!EXT4_I(ar->inode)->i_delalloc_reserved_flag)
			/* release all the reserved blocks if non delalloc */
			percpu_counter_sub(&sbi->s_dirtyblocks_counter,
						reserv_blks);
	}

	trace_ext4_allocate_blocks(ar, (unsigned long long)block);

	return block;
}

/*
 * We can merge two free data extents only if the physical blocks
 * are contiguous, AND the extents were freed by the same transaction,
 * AND the blocks are associated with the same group.
 */
static int can_merge(struct ext4_free_data *entry1,
			struct ext4_free_data *entry2)
{
	if ((entry1->t_tid == entry2->t_tid) &&
	    (entry1->group == entry2->group) &&
	    ((entry1->start_blk + entry1->count) == entry2->start_blk))
		return 1;
	return 0;
}

static noinline_for_stack int
ext4_mb_free_metadata(handle_t *handle, struct ext4_buddy *e4b,
		      struct ext4_free_data *new_entry)
{
	ext4_grpblk_t block;
	struct ext4_free_data *entry;
	struct ext4_group_info *db = e4b->bd_info;
	struct super_block *sb = e4b->bd_sb;
	struct ext4_sb_info *sbi = EXT4_SB(sb);
	struct rb_node **n = &db->bb_free_root.rb_node, *node;
	struct rb_node *parent = NULL, *new_node;

	BUG_ON(!ext4_handle_valid(handle));
	BUG_ON(e4b->bd_bitmap_page == NULL);
	BUG_ON(e4b->bd_buddy_page == NULL);

	new_node = &new_entry->node;
	block = new_entry->start_blk;

	if (!*n) {
		/* first free block exent. We need to
		   protect buddy cache from being freed,
		 * otherwise we'll refresh it from
		 * on-disk bitmap and lose not-yet-available
		 * blocks */
		page_cache_get(e4b->bd_buddy_page);
		page_cache_get(e4b->bd_bitmap_page);
	}
	while (*n) {
		parent = *n;
		entry = rb_entry(parent, struct ext4_free_data, node);
		if (block < entry->start_blk)
			n = &(*n)->rb_left;
		else if (block >= (entry->start_blk + entry->count))
			n = &(*n)->rb_right;
		else {
			ext4_grp_locked_error(sb, e4b->bd_group, __func__,
					"Double free of blocks %d (%d %d)",
					block, entry->start_blk, entry->count);
			return 0;
		}
	}

	rb_link_node(new_node, parent, n);
	rb_insert_color(new_node, &db->bb_free_root);

	/* Now try to see the extent can be merged to left and right */
	node = rb_prev(new_node);
	if (node) {
		entry = rb_entry(node, struct ext4_free_data, node);
		if (can_merge(entry, new_entry)) {
			new_entry->start_blk = entry->start_blk;
			new_entry->count += entry->count;
			rb_erase(node, &(db->bb_free_root));
			spin_lock(&sbi->s_md_lock);
			list_del(&entry->list);
			spin_unlock(&sbi->s_md_lock);
			kmem_cache_free(ext4_free_ext_cachep, entry);
		}
	}

	node = rb_next(new_node);
	if (node) {
		entry = rb_entry(node, struct ext4_free_data, node);
		if (can_merge(new_entry, entry)) {
			new_entry->count += entry->count;
			rb_erase(node, &(db->bb_free_root));
			spin_lock(&sbi->s_md_lock);
			list_del(&entry->list);
			spin_unlock(&sbi->s_md_lock);
			kmem_cache_free(ext4_free_ext_cachep, entry);
		}
	}
	/* Add the extent to transaction's private list */
	spin_lock(&sbi->s_md_lock);
	list_add(&new_entry->list, &handle->h_transaction->t_private_list);
	spin_unlock(&sbi->s_md_lock);
	return 0;
}

/*
 * Main entry point into mballoc to free blocks
 */
void ext4_mb_free_blocks(handle_t *handle, struct inode *inode,
			ext4_fsblk_t block, unsigned long count,
			int metadata, unsigned long *freed)
{
	struct buffer_head *bitmap_bh = NULL;
	struct super_block *sb = inode->i_sb;
	struct ext4_allocation_context *ac = NULL;
	struct ext4_group_desc *gdp;
	struct ext4_super_block *es;
	unsigned int overflow;
	ext4_grpblk_t bit;
	struct buffer_head *gd_bh;
	ext4_group_t block_group;
	struct ext4_sb_info *sbi;
	struct ext4_buddy e4b;
	int err = 0;
	int ret;

	*freed = 0;

	sbi = EXT4_SB(sb);
	es = EXT4_SB(sb)->s_es;
	if (block < le32_to_cpu(es->s_first_data_block) ||
	    block + count < block ||
	    block + count > ext4_blocks_count(es)) {
		ext4_error(sb, __func__,
			    "Freeing blocks not in datazone - "
			    "block = %llu, count = %lu", block, count);
		goto error_return;
	}

	ext4_debug("freeing block %llu\n", block);
	trace_ext4_free_blocks(inode, block, count, metadata);

	ac = kmem_cache_alloc(ext4_ac_cachep, GFP_NOFS);
	if (ac) {
		ac->ac_inode = inode;
		ac->ac_sb = sb;
	}

do_more:
	overflow = 0;
	ext4_get_group_no_and_offset(sb, block, &block_group, &bit);

	/*
	 * Check to see if we are freeing blocks across a group
	 * boundary.
	 */
	if (bit + count > EXT4_BLOCKS_PER_GROUP(sb)) {
		overflow = bit + count - EXT4_BLOCKS_PER_GROUP(sb);
		count -= overflow;
	}
	bitmap_bh = ext4_read_block_bitmap(sb, block_group);
	if (!bitmap_bh) {
		err = -EIO;
		goto error_return;
	}
	gdp = ext4_get_group_desc(sb, block_group, &gd_bh);
	if (!gdp) {
		err = -EIO;
		goto error_return;
	}

	if (in_range(ext4_block_bitmap(sb, gdp), block, count) ||
	    in_range(ext4_inode_bitmap(sb, gdp), block, count) ||
	    in_range(block, ext4_inode_table(sb, gdp),
		      EXT4_SB(sb)->s_itb_per_group) ||
	    in_range(block + count - 1, ext4_inode_table(sb, gdp),
		      EXT4_SB(sb)->s_itb_per_group)) {

		ext4_error(sb, __func__,
			   "Freeing blocks in system zone - "
			   "Block = %llu, count = %lu", block, count);
		/* err = 0. ext4_std_error should be a no op */
		goto error_return;
	}

	BUFFER_TRACE(bitmap_bh, "getting write access");
	err = ext4_journal_get_write_access(handle, bitmap_bh);
	if (err)
		goto error_return;

	/*
	 * We are about to modify some metadata.  Call the journal APIs
	 * to unshare ->b_data if a currently-committing transaction is
	 * using it
	 */
	BUFFER_TRACE(gd_bh, "get_write_access");
	err = ext4_journal_get_write_access(handle, gd_bh);
	if (err)
		goto error_return;
#ifdef AGGRESSIVE_CHECK
	{
		int i;
		for (i = 0; i < count; i++)
			BUG_ON(!mb_test_bit(bit + i, bitmap_bh->b_data));
	}
#endif
	if (ac) {
		ac->ac_b_ex.fe_group = block_group;
		ac->ac_b_ex.fe_start = bit;
		ac->ac_b_ex.fe_len = count;
		trace_ext4_mballoc_free(ac);
	}

	err = ext4_mb_load_buddy(sb, block_group, &e4b);
	if (err)
		goto error_return;
	if (metadata && ext4_handle_valid(handle)) {
		struct ext4_free_data *new_entry;
		/*
		 * blocks being freed are metadata. these blocks shouldn't
		 * be used until this transaction is committed
		 */
		new_entry  = kmem_cache_alloc(ext4_free_ext_cachep, GFP_NOFS);
		new_entry->start_blk = bit;
		new_entry->group  = block_group;
		new_entry->count = count;
		new_entry->t_tid = handle->h_transaction->t_tid;

		ext4_lock_group(sb, block_group);
		mb_clear_bits(bitmap_bh->b_data, bit, count);
		ext4_mb_free_metadata(handle, &e4b, new_entry);
	} else {
		/* need to update group_info->bb_free and bitmap
		 * with group lock held. generate_buddy look at
		 * them with group lock_held
		 */
		ext4_lock_group(sb, block_group);
		mb_clear_bits(bitmap_bh->b_data, bit, count);
		mb_free_blocks(inode, &e4b, bit, count);
		ext4_mb_return_to_preallocation(inode, &e4b, block, count);
	}

	ret = ext4_free_blks_count(sb, gdp) + count;
	ext4_free_blks_set(sb, gdp, ret);
	gdp->bg_checksum = ext4_group_desc_csum(sbi, block_group, gdp);
	ext4_unlock_group(sb, block_group);
	percpu_counter_add(&sbi->s_freeblocks_counter, count);

	if (sbi->s_log_groups_per_flex) {
		ext4_group_t flex_group = ext4_flex_group(sbi, block_group);
		atomic_add(count, &sbi->s_flex_groups[flex_group].free_blocks);
	}

	ext4_mb_release_desc(&e4b);

	*freed += count;

	/* We dirtied the bitmap block */
	BUFFER_TRACE(bitmap_bh, "dirtied bitmap block");
	err = ext4_handle_dirty_metadata(handle, NULL, bitmap_bh);

	/* And the group descriptor block */
	BUFFER_TRACE(gd_bh, "dirtied group descriptor block");
	ret = ext4_handle_dirty_metadata(handle, NULL, gd_bh);
	if (!err)
		err = ret;

	if (overflow && !err) {
		block += count;
		count = overflow;
		put_bh(bitmap_bh);
		goto do_more;
	}
	sb->s_dirt = 1;
error_return:
	brelse(bitmap_bh);
	ext4_std_error(sb, err);
	if (ac)
		kmem_cache_free(ext4_ac_cachep, ac);
	return;
}<|MERGE_RESOLUTION|>--- conflicted
+++ resolved
@@ -2096,210 +2096,6 @@
 	return err;
 }
 
-<<<<<<< HEAD
-#ifdef EXT4_MB_HISTORY
-struct ext4_mb_proc_session {
-	struct ext4_mb_history *history;
-	struct super_block *sb;
-	int start;
-	int max;
-};
-
-static void *ext4_mb_history_skip_empty(struct ext4_mb_proc_session *s,
-					struct ext4_mb_history *hs,
-					int first)
-{
-	if (hs == s->history + s->max)
-		hs = s->history;
-	if (!first && hs == s->history + s->start)
-		return NULL;
-	while (hs->orig.fe_len == 0) {
-		hs++;
-		if (hs == s->history + s->max)
-			hs = s->history;
-		if (hs == s->history + s->start)
-			return NULL;
-	}
-	return hs;
-}
-
-static void *ext4_mb_seq_history_start(struct seq_file *seq, loff_t *pos)
-{
-	struct ext4_mb_proc_session *s = seq->private;
-	struct ext4_mb_history *hs;
-	int l = *pos;
-
-	if (l == 0)
-		return SEQ_START_TOKEN;
-	hs = ext4_mb_history_skip_empty(s, s->history + s->start, 1);
-	if (!hs)
-		return NULL;
-	while (--l && (hs = ext4_mb_history_skip_empty(s, ++hs, 0)) != NULL);
-	return hs;
-}
-
-static void *ext4_mb_seq_history_next(struct seq_file *seq, void *v,
-				      loff_t *pos)
-{
-	struct ext4_mb_proc_session *s = seq->private;
-	struct ext4_mb_history *hs = v;
-
-	++*pos;
-	if (v == SEQ_START_TOKEN)
-		return ext4_mb_history_skip_empty(s, s->history + s->start, 1);
-	else
-		return ext4_mb_history_skip_empty(s, ++hs, 0);
-}
-
-static int ext4_mb_seq_history_show(struct seq_file *seq, void *v)
-{
-	char buf[25], buf2[25], buf3[25], *fmt;
-	struct ext4_mb_history *hs = v;
-
-	if (v == SEQ_START_TOKEN) {
-		seq_printf(seq, "%-5s %-8s %-23s %-23s %-23s %-5s "
-				"%-5s %-2s %-6s %-5s %-5s %-6s\n",
-			  "pid", "inode", "original", "goal", "result", "found",
-			   "grps", "cr", "flags", "merge", "tail", "broken");
-		return 0;
-	}
-
-	if (hs->op == EXT4_MB_HISTORY_ALLOC) {
-		fmt = "%-5u %-8u %-23s %-23s %-23s %-5u %-5u %-2u "
-			"0x%04x %-5s %-5u %-6u\n";
-		sprintf(buf2, "%u/%d/%u@%u", hs->result.fe_group,
-			hs->result.fe_start, hs->result.fe_len,
-			hs->result.fe_logical);
-		sprintf(buf, "%u/%d/%u@%u", hs->orig.fe_group,
-			hs->orig.fe_start, hs->orig.fe_len,
-			hs->orig.fe_logical);
-		sprintf(buf3, "%u/%d/%u@%u", hs->goal.fe_group,
-			hs->goal.fe_start, hs->goal.fe_len,
-			hs->goal.fe_logical);
-		seq_printf(seq, fmt, hs->pid, hs->ino, buf, buf3, buf2,
-				hs->found, hs->groups, hs->cr, hs->flags,
-				hs->merged ? "M" : "", hs->tail,
-				hs->buddy ? 1 << hs->buddy : 0);
-	} else if (hs->op == EXT4_MB_HISTORY_PREALLOC) {
-		fmt = "%-5u %-8u %-23s %-23s %-23s\n";
-		sprintf(buf2, "%u/%d/%u@%u", hs->result.fe_group,
-			hs->result.fe_start, hs->result.fe_len,
-			hs->result.fe_logical);
-		sprintf(buf, "%u/%d/%u@%u", hs->orig.fe_group,
-			hs->orig.fe_start, hs->orig.fe_len,
-			hs->orig.fe_logical);
-		seq_printf(seq, fmt, hs->pid, hs->ino, buf, "", buf2);
-	} else if (hs->op == EXT4_MB_HISTORY_DISCARD) {
-		sprintf(buf2, "%u/%d/%u", hs->result.fe_group,
-			hs->result.fe_start, hs->result.fe_len);
-		seq_printf(seq, "%-5u %-8u %-23s discard\n",
-				hs->pid, hs->ino, buf2);
-	} else if (hs->op == EXT4_MB_HISTORY_FREE) {
-		sprintf(buf2, "%u/%d/%u", hs->result.fe_group,
-			hs->result.fe_start, hs->result.fe_len);
-		seq_printf(seq, "%-5u %-8u %-23s free\n",
-				hs->pid, hs->ino, buf2);
-	}
-	return 0;
-}
-
-static void ext4_mb_seq_history_stop(struct seq_file *seq, void *v)
-{
-}
-
-static const struct seq_operations ext4_mb_seq_history_ops = {
-	.start  = ext4_mb_seq_history_start,
-	.next   = ext4_mb_seq_history_next,
-	.stop   = ext4_mb_seq_history_stop,
-	.show   = ext4_mb_seq_history_show,
-};
-
-static int ext4_mb_seq_history_open(struct inode *inode, struct file *file)
-{
-	struct super_block *sb = PDE(inode)->data;
-	struct ext4_sb_info *sbi = EXT4_SB(sb);
-	struct ext4_mb_proc_session *s;
-	int rc;
-	int size;
-
-	if (unlikely(sbi->s_mb_history == NULL))
-		return -ENOMEM;
-	s = kmalloc(sizeof(*s), GFP_KERNEL);
-	if (s == NULL)
-		return -ENOMEM;
-	s->sb = sb;
-	size = sizeof(struct ext4_mb_history) * sbi->s_mb_history_max;
-	s->history = kmalloc(size, GFP_KERNEL);
-	if (s->history == NULL) {
-		kfree(s);
-		return -ENOMEM;
-	}
-
-	spin_lock(&sbi->s_mb_history_lock);
-	memcpy(s->history, sbi->s_mb_history, size);
-	s->max = sbi->s_mb_history_max;
-	s->start = sbi->s_mb_history_cur % s->max;
-	spin_unlock(&sbi->s_mb_history_lock);
-
-	rc = seq_open(file, &ext4_mb_seq_history_ops);
-	if (rc == 0) {
-		struct seq_file *m = (struct seq_file *)file->private_data;
-		m->private = s;
-	} else {
-		kfree(s->history);
-		kfree(s);
-	}
-	return rc;
-
-}
-
-static int ext4_mb_seq_history_release(struct inode *inode, struct file *file)
-{
-	struct seq_file *seq = (struct seq_file *)file->private_data;
-	struct ext4_mb_proc_session *s = seq->private;
-	kfree(s->history);
-	kfree(s);
-	return seq_release(inode, file);
-}
-
-static ssize_t ext4_mb_seq_history_write(struct file *file,
-				const char __user *buffer,
-				size_t count, loff_t *ppos)
-{
-	struct seq_file *seq = (struct seq_file *)file->private_data;
-	struct ext4_mb_proc_session *s = seq->private;
-	struct super_block *sb = s->sb;
-	char str[32];
-	int value;
-
-	if (count >= sizeof(str)) {
-		printk(KERN_ERR "EXT4-fs: %s string too long, max %u bytes\n",
-				"mb_history", (int)sizeof(str));
-		return -EOVERFLOW;
-	}
-
-	if (copy_from_user(str, buffer, count))
-		return -EFAULT;
-
-	value = simple_strtol(str, NULL, 0);
-	if (value < 0)
-		return -ERANGE;
-	EXT4_SB(sb)->s_mb_history_filter = value;
-
-	return count;
-}
-
-static const struct file_operations ext4_mb_seq_history_fops = {
-	.owner		= THIS_MODULE,
-	.open		= ext4_mb_seq_history_open,
-	.read		= seq_read,
-	.write		= ext4_mb_seq_history_write,
-	.llseek		= seq_lseek,
-	.release	= ext4_mb_seq_history_release,
-};
-
-=======
->>>>>>> ad1cd745
 static void *ext4_mb_seq_groups_start(struct seq_file *seq, loff_t *pos)
 {
 	struct super_block *sb = seq->private;
@@ -2775,7 +2571,6 @@
 	}
 
 	mb_debug(1, "freed %u blocks in %u structures\n", count, count2);
-<<<<<<< HEAD
 }
 
 #ifdef CONFIG_EXT4_DEBUG
@@ -2810,42 +2605,6 @@
 {
 }
 
-=======
-}
-
-#ifdef CONFIG_EXT4_DEBUG
-u8 mb_enable_debug __read_mostly;
-
-static struct dentry *debugfs_dir;
-static struct dentry *debugfs_debug;
-
-static void __init ext4_create_debugfs_entry(void)
-{
-	debugfs_dir = debugfs_create_dir("ext4", NULL);
-	if (debugfs_dir)
-		debugfs_debug = debugfs_create_u8("mballoc-debug",
-						  S_IRUGO | S_IWUSR,
-						  debugfs_dir,
-						  &mb_enable_debug);
-}
-
-static void ext4_remove_debugfs_entry(void)
-{
-	debugfs_remove(debugfs_debug);
-	debugfs_remove(debugfs_dir);
-}
-
-#else
-
-static void __init ext4_create_debugfs_entry(void)
-{
-}
-
-static void ext4_remove_debugfs_entry(void)
-{
-}
-
->>>>>>> ad1cd745
 #endif
 
 int __init init_ext4_mballoc(void)
@@ -4152,10 +3911,6 @@
 	size = ac->ac_o_ex.fe_logical + ac->ac_o_ex.fe_len;
 	isize = (i_size_read(ac->ac_inode) + ac->ac_sb->s_blocksize - 1)
 		>> bsbits;
-<<<<<<< HEAD
-	size = max(size, isize);
-=======
->>>>>>> ad1cd745
 
 	if ((size == isize) &&
 	    !ext4_fs_is_busy(sbi) &&
@@ -4165,10 +3920,7 @@
 	}
 
 	/* don't use group allocation for large files */
-<<<<<<< HEAD
-=======
 	size = max(size, isize);
->>>>>>> ad1cd745
 	if (size >= sbi->s_mb_stream_request) {
 		ac->ac_flags |= EXT4_MB_STREAM_ALLOC;
 		return;
