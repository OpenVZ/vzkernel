/*
 * DM81xx hwmod data.
 *
 * Copyright (C) 2010 Texas Instruments, Inc. - http://www.ti.com/
 * Copyright (C) 2013 SKTB SKiT, http://www.skitlab.ru/
 *
 * This program is free software; you can redistribute it and/or
 * modify it under the terms of the GNU General Public License as
 * published by the Free Software Foundation version 2.
 *
 * This program is distributed "as is" WITHOUT ANY WARRANTY of any
 * kind, whether express or implied; without even the implied warranty
 * of MERCHANTABILITY or FITNESS FOR A PARTICULAR PURPOSE.  See the
 * GNU General Public License for more details.
 *
 */

#include <linux/platform_data/gpio-omap.h>
#include <linux/platform_data/hsmmc-omap.h>
#include <linux/platform_data/spi-omap2-mcspi.h>
#include <plat/dmtimer.h>

#include "omap_hwmod_common_data.h"
#include "cm81xx.h"
#include "ti81xx.h"
#include "wd_timer.h"

/*
 * DM816X hardware modules integration data
 *
 * Note: This is incomplete and at present, not generated from h/w database.
 */

/*
 * Common alwon .clkctrl_offs from dm814x TRM "Table 2-278. CM_ALWON REGISTERS"
 * also dm816x TRM 18.7.17 CM_ALWON device register values minus 0x1400.
 */
#define DM81XX_CM_ALWON_MCASP0_CLKCTRL		0x140
#define DM81XX_CM_ALWON_MCASP1_CLKCTRL		0x144
#define DM81XX_CM_ALWON_MCASP2_CLKCTRL		0x148
#define DM81XX_CM_ALWON_MCBSP_CLKCTRL		0x14c
#define DM81XX_CM_ALWON_UART_0_CLKCTRL		0x150
#define DM81XX_CM_ALWON_UART_1_CLKCTRL		0x154
#define DM81XX_CM_ALWON_UART_2_CLKCTRL		0x158
#define DM81XX_CM_ALWON_GPIO_0_CLKCTRL		0x15c
#define DM81XX_CM_ALWON_GPIO_1_CLKCTRL		0x160
#define DM81XX_CM_ALWON_I2C_0_CLKCTRL		0x164
#define DM81XX_CM_ALWON_I2C_1_CLKCTRL		0x168
#define DM81XX_CM_ALWON_WDTIMER_CLKCTRL		0x18c
#define DM81XX_CM_ALWON_SPI_CLKCTRL		0x190
#define DM81XX_CM_ALWON_MAILBOX_CLKCTRL		0x194
#define DM81XX_CM_ALWON_SPINBOX_CLKCTRL		0x198
#define DM81XX_CM_ALWON_MMUDATA_CLKCTRL		0x19c
#define DM81XX_CM_ALWON_MMUCFG_CLKCTRL		0x1a8
#define DM81XX_CM_ALWON_CONTROL_CLKCTRL		0x1c4
#define DM81XX_CM_ALWON_GPMC_CLKCTRL		0x1d0
#define DM81XX_CM_ALWON_ETHERNET_0_CLKCTRL	0x1d4
#define DM81XX_CM_ALWON_L3_CLKCTRL		0x1e4
#define DM81XX_CM_ALWON_L4HS_CLKCTRL		0x1e8
#define DM81XX_CM_ALWON_L4LS_CLKCTRL		0x1ec
#define DM81XX_CM_ALWON_RTC_CLKCTRL		0x1f0
#define DM81XX_CM_ALWON_TPCC_CLKCTRL		0x1f4
#define DM81XX_CM_ALWON_TPTC0_CLKCTRL		0x1f8
#define DM81XX_CM_ALWON_TPTC1_CLKCTRL		0x1fc
#define DM81XX_CM_ALWON_TPTC2_CLKCTRL		0x200
#define DM81XX_CM_ALWON_TPTC3_CLKCTRL		0x204

/* Registers specific to dm814x */
#define DM814X_CM_ALWON_MCASP_3_4_5_CLKCTRL	0x16c
#define DM814X_CM_ALWON_ATL_CLKCTRL		0x170
#define DM814X_CM_ALWON_MLB_CLKCTRL		0x174
#define DM814X_CM_ALWON_PATA_CLKCTRL		0x178
#define DM814X_CM_ALWON_UART_3_CLKCTRL		0x180
#define DM814X_CM_ALWON_UART_4_CLKCTRL		0x184
#define DM814X_CM_ALWON_UART_5_CLKCTRL		0x188
#define DM814X_CM_ALWON_OCM_0_CLKCTRL		0x1b4
#define DM814X_CM_ALWON_VCP_CLKCTRL		0x1b8
#define DM814X_CM_ALWON_MPU_CLKCTRL		0x1dc
#define DM814X_CM_ALWON_DEBUGSS_CLKCTRL		0x1e0
#define DM814X_CM_ALWON_DCAN_0_1_CLKCTRL	0x218
#define DM814X_CM_ALWON_MMCHS_0_CLKCTRL		0x21c
#define DM814X_CM_ALWON_MMCHS_1_CLKCTRL		0x220
#define DM814X_CM_ALWON_MMCHS_2_CLKCTRL		0x224
#define DM814X_CM_ALWON_CUST_EFUSE_CLKCTRL	0x228

/* Registers specific to dm816x */
#define DM816X_DM_ALWON_BASE		0x1400
#define DM816X_CM_ALWON_TIMER_1_CLKCTRL	(0x1570 - DM816X_DM_ALWON_BASE)
#define DM816X_CM_ALWON_TIMER_2_CLKCTRL	(0x1574 - DM816X_DM_ALWON_BASE)
#define DM816X_CM_ALWON_TIMER_3_CLKCTRL	(0x1578 - DM816X_DM_ALWON_BASE)
#define DM816X_CM_ALWON_TIMER_4_CLKCTRL	(0x157c - DM816X_DM_ALWON_BASE)
#define DM816X_CM_ALWON_TIMER_5_CLKCTRL	(0x1580 - DM816X_DM_ALWON_BASE)
#define DM816X_CM_ALWON_TIMER_6_CLKCTRL	(0x1584 - DM816X_DM_ALWON_BASE)
#define DM816X_CM_ALWON_TIMER_7_CLKCTRL	(0x1588 - DM816X_DM_ALWON_BASE)
#define DM816X_CM_ALWON_SDIO_CLKCTRL	(0x15b0 - DM816X_DM_ALWON_BASE)
#define DM816X_CM_ALWON_OCMC_0_CLKCTRL	(0x15b4 - DM816X_DM_ALWON_BASE)
#define DM816X_CM_ALWON_OCMC_1_CLKCTRL	(0x15b8 - DM816X_DM_ALWON_BASE)
#define DM816X_CM_ALWON_ETHERNET_1_CLKCTRL (0x15d8 - DM816X_DM_ALWON_BASE)
#define DM816X_CM_ALWON_MPU_CLKCTRL	(0x15dc - DM816X_DM_ALWON_BASE)
#define DM816X_CM_ALWON_SR_0_CLKCTRL	(0x1608 - DM816X_DM_ALWON_BASE)
#define DM816X_CM_ALWON_SR_1_CLKCTRL	(0x160c - DM816X_DM_ALWON_BASE)

/*
 * The default .clkctrl_offs field is offset from CM_DEFAULT, that's
 * TRM 18.7.6 CM_DEFAULT device register values minus 0x500
 */
#define DM816X_CM_DEFAULT_OFFSET	0x500
#define DM816X_CM_DEFAULT_USB_CLKCTRL	(0x558 - DM816X_CM_DEFAULT_OFFSET)

/* L3 Interconnect entries clocked at 125, 250 and 500MHz */
static struct omap_hwmod dm81xx_alwon_l3_slow_hwmod = {
	.name		= "alwon_l3_slow",
	.clkdm_name	= "alwon_l3s_clkdm",
	.class		= &l3_hwmod_class,
	.flags		= HWMOD_NO_IDLEST,
};

static struct omap_hwmod dm81xx_default_l3_slow_hwmod = {
	.name		= "default_l3_slow",
	.clkdm_name	= "default_l3_slow_clkdm",
	.class		= &l3_hwmod_class,
	.flags		= HWMOD_NO_IDLEST,
};

static struct omap_hwmod dm81xx_alwon_l3_med_hwmod = {
	.name		= "l3_med",
	.clkdm_name	= "alwon_l3_med_clkdm",
	.class		= &l3_hwmod_class,
	.flags		= HWMOD_NO_IDLEST,
};

static struct omap_hwmod dm81xx_alwon_l3_fast_hwmod = {
	.name		= "l3_fast",
	.clkdm_name	= "alwon_l3_fast_clkdm",
	.class		= &l3_hwmod_class,
	.flags		= HWMOD_NO_IDLEST,
};

/*
 * L4 standard peripherals, see TRM table 1-12 for devices using this.
 * See TRM table 1-73 for devices using the 125MHz SYSCLK6 clock.
 */
static struct omap_hwmod dm81xx_l4_ls_hwmod = {
	.name		= "l4_ls",
	.clkdm_name	= "alwon_l3s_clkdm",
	.class		= &l4_hwmod_class,
};

/*
 * L4 high-speed peripherals. For devices using this, please see the TRM
 * table 1-13. On dm816x, only EMAC, MDIO and SATA use this. See also TRM
 * table 1-73 for devices using 250MHz SYSCLK5 clock.
 */
static struct omap_hwmod dm81xx_l4_hs_hwmod = {
	.name		= "l4_hs",
	.clkdm_name	= "alwon_l3_med_clkdm",
	.class		= &l4_hwmod_class,
};

/* L3 slow -> L4 ls peripheral interface running at 125MHz */
static struct omap_hwmod_ocp_if dm81xx_alwon_l3_slow__l4_ls = {
	.master	= &dm81xx_alwon_l3_slow_hwmod,
	.slave	= &dm81xx_l4_ls_hwmod,
	.user	= OCP_USER_MPU,
};

/* L3 med -> L4 fast peripheral interface running at 250MHz */
static struct omap_hwmod_ocp_if dm81xx_alwon_l3_slow__l4_hs = {
	.master	= &dm81xx_alwon_l3_med_hwmod,
	.slave	= &dm81xx_l4_hs_hwmod,
	.user	= OCP_USER_MPU,
};

/* MPU */
static struct omap_hwmod dm814x_mpu_hwmod = {
	.name		= "mpu",
	.clkdm_name	= "alwon_l3s_clkdm",
	.class		= &mpu_hwmod_class,
	.flags		= HWMOD_INIT_NO_IDLE,
	.main_clk	= "mpu_ck",
	.prcm		= {
		.omap4 = {
			.clkctrl_offs = DM814X_CM_ALWON_MPU_CLKCTRL,
			.modulemode = MODULEMODE_SWCTRL,
		},
	},
};

static struct omap_hwmod_ocp_if dm814x_mpu__alwon_l3_slow = {
	.master		= &dm814x_mpu_hwmod,
	.slave		= &dm81xx_alwon_l3_slow_hwmod,
	.user		= OCP_USER_MPU,
};

/* L3 med peripheral interface running at 200MHz */
static struct omap_hwmod_ocp_if dm814x_mpu__alwon_l3_med = {
	.master	= &dm814x_mpu_hwmod,
	.slave	= &dm81xx_alwon_l3_med_hwmod,
	.user	= OCP_USER_MPU,
};

static struct omap_hwmod dm816x_mpu_hwmod = {
	.name		= "mpu",
	.clkdm_name	= "alwon_mpu_clkdm",
	.class		= &mpu_hwmod_class,
	.flags		= HWMOD_INIT_NO_IDLE,
	.main_clk	= "mpu_ck",
	.prcm		= {
		.omap4 = {
			.clkctrl_offs = DM816X_CM_ALWON_MPU_CLKCTRL,
			.modulemode = MODULEMODE_SWCTRL,
		},
	},
};

static struct omap_hwmod_ocp_if dm816x_mpu__alwon_l3_slow = {
	.master		= &dm816x_mpu_hwmod,
	.slave		= &dm81xx_alwon_l3_slow_hwmod,
	.user		= OCP_USER_MPU,
};

/* L3 med peripheral interface running at 250MHz */
static struct omap_hwmod_ocp_if dm816x_mpu__alwon_l3_med = {
	.master	= &dm816x_mpu_hwmod,
	.slave	= &dm81xx_alwon_l3_med_hwmod,
	.user	= OCP_USER_MPU,
};

/* UART common */
static struct omap_hwmod_class_sysconfig uart_sysc = {
	.rev_offs	= 0x50,
	.sysc_offs	= 0x54,
	.syss_offs	= 0x58,
	.sysc_flags	= SYSC_HAS_ENAWAKEUP | SYSC_HAS_SIDLEMODE |
				SYSC_HAS_SOFTRESET | SYSC_HAS_AUTOIDLE |
				SYSS_HAS_RESET_STATUS,
	.idlemodes	= SIDLE_FORCE | SIDLE_NO | SIDLE_SMART |
				MSTANDBY_SMART_WKUP,
	.sysc_fields	= &omap_hwmod_sysc_type1,
};

static struct omap_hwmod_class uart_class = {
	.name = "uart",
	.sysc = &uart_sysc,
};

static struct omap_hwmod dm81xx_uart1_hwmod = {
	.name		= "uart1",
	.clkdm_name	= "alwon_l3s_clkdm",
	.main_clk	= "sysclk10_ck",
	.prcm		= {
		.omap4 = {
			.clkctrl_offs = DM81XX_CM_ALWON_UART_0_CLKCTRL,
			.modulemode = MODULEMODE_SWCTRL,
		},
	},
	.class		= &uart_class,
	.flags		= DEBUG_TI81XXUART1_FLAGS,
};

static struct omap_hwmod_ocp_if dm81xx_l4_ls__uart1 = {
	.master		= &dm81xx_l4_ls_hwmod,
	.slave		= &dm81xx_uart1_hwmod,
	.clk		= "sysclk6_ck",
	.user		= OCP_USER_MPU,
};

static struct omap_hwmod dm81xx_uart2_hwmod = {
	.name		= "uart2",
	.clkdm_name	= "alwon_l3s_clkdm",
	.main_clk	= "sysclk10_ck",
	.prcm		= {
		.omap4 = {
			.clkctrl_offs = DM81XX_CM_ALWON_UART_1_CLKCTRL,
			.modulemode = MODULEMODE_SWCTRL,
		},
	},
	.class		= &uart_class,
	.flags		= DEBUG_TI81XXUART2_FLAGS,
};

static struct omap_hwmod_ocp_if dm81xx_l4_ls__uart2 = {
	.master		= &dm81xx_l4_ls_hwmod,
	.slave		= &dm81xx_uart2_hwmod,
	.clk		= "sysclk6_ck",
	.user		= OCP_USER_MPU,
};

static struct omap_hwmod dm81xx_uart3_hwmod = {
	.name		= "uart3",
	.clkdm_name	= "alwon_l3s_clkdm",
	.main_clk	= "sysclk10_ck",
	.prcm		= {
		.omap4 = {
			.clkctrl_offs = DM81XX_CM_ALWON_UART_2_CLKCTRL,
			.modulemode = MODULEMODE_SWCTRL,
		},
	},
	.class		= &uart_class,
	.flags		= DEBUG_TI81XXUART3_FLAGS,
};

static struct omap_hwmod_ocp_if dm81xx_l4_ls__uart3 = {
	.master		= &dm81xx_l4_ls_hwmod,
	.slave		= &dm81xx_uart3_hwmod,
	.clk		= "sysclk6_ck",
	.user		= OCP_USER_MPU,
};

static struct omap_hwmod_class_sysconfig wd_timer_sysc = {
	.rev_offs	= 0x0,
	.sysc_offs	= 0x10,
	.syss_offs	= 0x14,
	.sysc_flags	= SYSC_HAS_EMUFREE | SYSC_HAS_SOFTRESET |
				SYSS_HAS_RESET_STATUS,
	.sysc_fields	= &omap_hwmod_sysc_type1,
};

static struct omap_hwmod_class wd_timer_class = {
	.name		= "wd_timer",
	.sysc		= &wd_timer_sysc,
	.pre_shutdown	= &omap2_wd_timer_disable,
	.reset		= &omap2_wd_timer_reset,
};

static struct omap_hwmod dm81xx_wd_timer_hwmod = {
	.name		= "wd_timer",
	.clkdm_name	= "alwon_l3s_clkdm",
	.main_clk	= "sysclk18_ck",
	.flags		= HWMOD_NO_IDLEST,
	.prcm		= {
		.omap4 = {
			.clkctrl_offs = DM81XX_CM_ALWON_WDTIMER_CLKCTRL,
			.modulemode = MODULEMODE_SWCTRL,
		},
	},
	.class		= &wd_timer_class,
};

static struct omap_hwmod_ocp_if dm81xx_l4_ls__wd_timer1 = {
	.master		= &dm81xx_l4_ls_hwmod,
	.slave		= &dm81xx_wd_timer_hwmod,
	.clk		= "sysclk6_ck",
	.user		= OCP_USER_MPU,
};

/* I2C common */
static struct omap_hwmod_class_sysconfig i2c_sysc = {
	.rev_offs	= 0x0,
	.sysc_offs	= 0x10,
	.syss_offs	= 0x90,
	.sysc_flags	= SYSC_HAS_SIDLEMODE |
				SYSC_HAS_ENAWAKEUP | SYSC_HAS_SOFTRESET |
				SYSC_HAS_AUTOIDLE,
	.idlemodes	= SIDLE_FORCE | SIDLE_NO | SIDLE_SMART,
	.sysc_fields	= &omap_hwmod_sysc_type1,
};

static struct omap_hwmod_class i2c_class = {
	.name = "i2c",
	.sysc = &i2c_sysc,
};

static struct omap_hwmod dm81xx_i2c1_hwmod = {
	.name		= "i2c1",
	.clkdm_name	= "alwon_l3s_clkdm",
	.main_clk	= "sysclk10_ck",
	.prcm		= {
		.omap4 = {
			.clkctrl_offs = DM81XX_CM_ALWON_I2C_0_CLKCTRL,
			.modulemode = MODULEMODE_SWCTRL,
		},
	},
	.class		= &i2c_class,
};

static struct omap_hwmod_ocp_if dm81xx_l4_ls__i2c1 = {
	.master		= &dm81xx_l4_ls_hwmod,
	.slave		= &dm81xx_i2c1_hwmod,
	.clk		= "sysclk6_ck",
	.user		= OCP_USER_MPU,
};

static struct omap_hwmod dm81xx_i2c2_hwmod = {
	.name		= "i2c2",
	.clkdm_name	= "alwon_l3s_clkdm",
	.main_clk	= "sysclk10_ck",
	.prcm		= {
		.omap4 = {
			.clkctrl_offs = DM81XX_CM_ALWON_I2C_1_CLKCTRL,
			.modulemode = MODULEMODE_SWCTRL,
		},
	},
	.class		= &i2c_class,
};

static struct omap_hwmod_class_sysconfig dm81xx_elm_sysc = {
	.rev_offs	= 0x0000,
	.sysc_offs	= 0x0010,
	.syss_offs	= 0x0014,
	.sysc_flags	= SYSC_HAS_CLOCKACTIVITY | SYSC_HAS_SIDLEMODE |
				SYSC_HAS_SOFTRESET |
				SYSS_HAS_RESET_STATUS,
	.idlemodes	= SIDLE_FORCE | SIDLE_NO | SIDLE_SMART,
	.sysc_fields	= &omap_hwmod_sysc_type1,
};

static struct omap_hwmod_ocp_if dm81xx_l4_ls__i2c2 = {
	.master		= &dm81xx_l4_ls_hwmod,
	.slave		= &dm81xx_i2c2_hwmod,
	.clk		= "sysclk6_ck",
	.user		= OCP_USER_MPU,
};

static struct omap_hwmod_class dm81xx_elm_hwmod_class = {
	.name = "elm",
	.sysc = &dm81xx_elm_sysc,
};

static struct omap_hwmod dm81xx_elm_hwmod = {
	.name		= "elm",
	.clkdm_name	= "alwon_l3s_clkdm",
	.class		= &dm81xx_elm_hwmod_class,
	.main_clk	= "sysclk6_ck",
};

static struct omap_hwmod_ocp_if dm81xx_l4_ls__elm = {
	.master		= &dm81xx_l4_ls_hwmod,
	.slave		= &dm81xx_elm_hwmod,
	.user		= OCP_USER_MPU,
};

static struct omap_hwmod_class_sysconfig dm81xx_gpio_sysc = {
	.rev_offs	= 0x0000,
	.sysc_offs	= 0x0010,
	.syss_offs	= 0x0114,
	.sysc_flags	= SYSC_HAS_AUTOIDLE | SYSC_HAS_ENAWAKEUP |
				SYSC_HAS_SIDLEMODE | SYSC_HAS_SOFTRESET |
				SYSS_HAS_RESET_STATUS,
	.idlemodes	= SIDLE_FORCE | SIDLE_NO | SIDLE_SMART |
				SIDLE_SMART_WKUP,
	.sysc_fields	= &omap_hwmod_sysc_type1,
};

static struct omap_hwmod_class dm81xx_gpio_hwmod_class = {
	.name	= "gpio",
	.sysc	= &dm81xx_gpio_sysc,
	.rev	= 2,
};

static struct omap_gpio_dev_attr gpio_dev_attr = {
	.bank_width	= 32,
	.dbck_flag	= true,
};

static struct omap_hwmod_opt_clk gpio1_opt_clks[] = {
	{ .role = "dbclk", .clk = "sysclk18_ck" },
};

static struct omap_hwmod dm81xx_gpio1_hwmod = {
	.name		= "gpio1",
	.clkdm_name	= "alwon_l3s_clkdm",
	.class		= &dm81xx_gpio_hwmod_class,
	.main_clk	= "sysclk6_ck",
	.prcm = {
		.omap4 = {
			.clkctrl_offs = DM81XX_CM_ALWON_GPIO_0_CLKCTRL,
			.modulemode = MODULEMODE_SWCTRL,
		},
	},
	.opt_clks	= gpio1_opt_clks,
	.opt_clks_cnt	= ARRAY_SIZE(gpio1_opt_clks),
	.dev_attr	= &gpio_dev_attr,
};

static struct omap_hwmod_ocp_if dm81xx_l4_ls__gpio1 = {
	.master		= &dm81xx_l4_ls_hwmod,
	.slave		= &dm81xx_gpio1_hwmod,
	.user		= OCP_USER_MPU,
};

static struct omap_hwmod_opt_clk gpio2_opt_clks[] = {
	{ .role = "dbclk", .clk = "sysclk18_ck" },
};

static struct omap_hwmod dm81xx_gpio2_hwmod = {
	.name		= "gpio2",
	.clkdm_name	= "alwon_l3s_clkdm",
	.class		= &dm81xx_gpio_hwmod_class,
	.main_clk	= "sysclk6_ck",
	.prcm = {
		.omap4 = {
			.clkctrl_offs = DM81XX_CM_ALWON_GPIO_1_CLKCTRL,
			.modulemode = MODULEMODE_SWCTRL,
		},
	},
	.opt_clks	= gpio2_opt_clks,
	.opt_clks_cnt	= ARRAY_SIZE(gpio2_opt_clks),
	.dev_attr	= &gpio_dev_attr,
};

static struct omap_hwmod_ocp_if dm81xx_l4_ls__gpio2 = {
	.master		= &dm81xx_l4_ls_hwmod,
	.slave		= &dm81xx_gpio2_hwmod,
	.user		= OCP_USER_MPU,
};

static struct omap_hwmod_class_sysconfig dm81xx_gpmc_sysc = {
	.rev_offs	= 0x0,
	.sysc_offs	= 0x10,
	.syss_offs	= 0x14,
	.sysc_flags	= SYSC_HAS_SIDLEMODE | SYSC_HAS_SOFTRESET |
				SYSC_HAS_AUTOIDLE | SYSS_HAS_RESET_STATUS,
	.idlemodes	= SIDLE_FORCE | SIDLE_NO | SIDLE_SMART,
	.sysc_fields	= &omap_hwmod_sysc_type1,
};

static struct omap_hwmod_class dm81xx_gpmc_hwmod_class = {
	.name	= "gpmc",
	.sysc	= &dm81xx_gpmc_sysc,
};

static struct omap_hwmod dm81xx_gpmc_hwmod = {
	.name		= "gpmc",
	.clkdm_name	= "alwon_l3s_clkdm",
	.class		= &dm81xx_gpmc_hwmod_class,
	.main_clk	= "sysclk6_ck",
	/* Skip reset for CONFIG_OMAP_GPMC_DEBUG for bootloader timings */
	.flags		= DEBUG_OMAP_GPMC_HWMOD_FLAGS,
	.prcm = {
		.omap4 = {
			.clkctrl_offs = DM81XX_CM_ALWON_GPMC_CLKCTRL,
			.modulemode = MODULEMODE_SWCTRL,
		},
	},
};

<<<<<<< HEAD
static struct omap_hwmod_ocp_if dm81xx_alwon_l3_slow__gpmc = {
	.master		= &dm816x_alwon_l3_slow_hwmod,
=======
struct omap_hwmod_ocp_if dm81xx_alwon_l3_slow__gpmc = {
	.master		= &dm81xx_alwon_l3_slow_hwmod,
>>>>>>> 0f3ccb24
	.slave		= &dm81xx_gpmc_hwmod,
	.user		= OCP_USER_MPU,
};

static struct omap_hwmod_class_sysconfig dm81xx_usbhsotg_sysc = {
	.rev_offs	= 0x0,
	.sysc_offs	= 0x10,
	.sysc_flags	= SYSC_HAS_SIDLEMODE | SYSC_HAS_MIDLEMODE |
				SYSC_HAS_SOFTRESET,
	.idlemodes	= SIDLE_SMART | MSTANDBY_FORCE | MSTANDBY_SMART,
	.sysc_fields	= &omap_hwmod_sysc_type2,
};

static struct omap_hwmod_class dm81xx_usbotg_class = {
	.name = "usbotg",
	.sysc = &dm81xx_usbhsotg_sysc,
};

static struct omap_hwmod dm81xx_usbss_hwmod = {
	.name		= "usb_otg_hs",
	.clkdm_name	= "default_l3_slow_clkdm",
	.main_clk	= "sysclk6_ck",
	.prcm		= {
		.omap4 = {
			.clkctrl_offs = DM816X_CM_DEFAULT_USB_CLKCTRL,
			.modulemode = MODULEMODE_SWCTRL,
		},
	},
	.class		= &dm81xx_usbotg_class,
};

static struct omap_hwmod_ocp_if dm81xx_default_l3_slow__usbss = {
	.master		= &dm81xx_default_l3_slow_hwmod,
	.slave		= &dm81xx_usbss_hwmod,
	.clk		= "sysclk6_ck",
	.user		= OCP_USER_MPU,
};

static struct omap_hwmod_class_sysconfig dm816x_timer_sysc = {
	.rev_offs	= 0x0000,
	.sysc_offs	= 0x0010,
	.syss_offs	= 0x0014,
	.sysc_flags	= SYSC_HAS_SIDLEMODE | SYSC_HAS_SOFTRESET,
	.idlemodes	= SIDLE_FORCE | SIDLE_NO | SIDLE_SMART |
				SIDLE_SMART_WKUP,
	.sysc_fields	= &omap_hwmod_sysc_type2,
};

static struct omap_hwmod_class dm816x_timer_hwmod_class = {
	.name = "timer",
	.sysc = &dm816x_timer_sysc,
};

static struct omap_timer_capability_dev_attr capability_alwon_dev_attr = {
	.timer_capability	= OMAP_TIMER_ALWON,
};

static struct omap_hwmod dm814x_timer1_hwmod = {
	.name		= "timer1",
	.clkdm_name	= "alwon_l3s_clkdm",
	.main_clk	= "timer_sys_ck",
	.dev_attr	= &capability_alwon_dev_attr,
	.class		= &dm816x_timer_hwmod_class,
	.flags		= HWMOD_NO_IDLEST,
};

static struct omap_hwmod_ocp_if dm814x_l4_ls__timer1 = {
	.master		= &dm81xx_l4_ls_hwmod,
	.slave		= &dm814x_timer1_hwmod,
	.clk		= "timer_sys_ck",
	.user		= OCP_USER_MPU,
};

static struct omap_hwmod dm816x_timer1_hwmod = {
	.name		= "timer1",
	.clkdm_name	= "alwon_l3s_clkdm",
	.main_clk	= "timer1_fck",
	.prcm		= {
		.omap4 = {
			.clkctrl_offs = DM816X_CM_ALWON_TIMER_1_CLKCTRL,
			.modulemode = MODULEMODE_SWCTRL,
		},
	},
	.dev_attr	= &capability_alwon_dev_attr,
	.class		= &dm816x_timer_hwmod_class,
};

static struct omap_hwmod_ocp_if dm816x_l4_ls__timer1 = {
	.master		= &dm81xx_l4_ls_hwmod,
	.slave		= &dm816x_timer1_hwmod,
	.clk		= "sysclk6_ck",
	.user		= OCP_USER_MPU,
};

static struct omap_hwmod dm814x_timer2_hwmod = {
	.name		= "timer2",
	.clkdm_name	= "alwon_l3s_clkdm",
	.main_clk	= "timer_sys_ck",
	.dev_attr	= &capability_alwon_dev_attr,
	.class		= &dm816x_timer_hwmod_class,
	.flags		= HWMOD_NO_IDLEST,
};

static struct omap_hwmod_ocp_if dm814x_l4_ls__timer2 = {
	.master		= &dm81xx_l4_ls_hwmod,
	.slave		= &dm814x_timer2_hwmod,
	.clk		= "timer_sys_ck",
	.user		= OCP_USER_MPU,
};

static struct omap_hwmod dm816x_timer2_hwmod = {
	.name		= "timer2",
	.clkdm_name	= "alwon_l3s_clkdm",
	.main_clk	= "timer2_fck",
	.prcm		= {
		.omap4 = {
			.clkctrl_offs = DM816X_CM_ALWON_TIMER_2_CLKCTRL,
			.modulemode = MODULEMODE_SWCTRL,
		},
	},
	.dev_attr	= &capability_alwon_dev_attr,
	.class		= &dm816x_timer_hwmod_class,
};

static struct omap_hwmod_ocp_if dm816x_l4_ls__timer2 = {
	.master		= &dm81xx_l4_ls_hwmod,
	.slave		= &dm816x_timer2_hwmod,
	.clk		= "sysclk6_ck",
	.user		= OCP_USER_MPU,
};

static struct omap_hwmod dm816x_timer3_hwmod = {
	.name		= "timer3",
	.clkdm_name	= "alwon_l3s_clkdm",
	.main_clk	= "timer3_fck",
	.prcm		= {
		.omap4 = {
			.clkctrl_offs = DM816X_CM_ALWON_TIMER_3_CLKCTRL,
			.modulemode = MODULEMODE_SWCTRL,
		},
	},
	.dev_attr	= &capability_alwon_dev_attr,
	.class		= &dm816x_timer_hwmod_class,
};

static struct omap_hwmod_ocp_if dm816x_l4_ls__timer3 = {
	.master		= &dm81xx_l4_ls_hwmod,
	.slave		= &dm816x_timer3_hwmod,
	.clk		= "sysclk6_ck",
	.user		= OCP_USER_MPU,
};

static struct omap_hwmod dm816x_timer4_hwmod = {
	.name		= "timer4",
	.clkdm_name	= "alwon_l3s_clkdm",
	.main_clk	= "timer4_fck",
	.prcm		= {
		.omap4 = {
			.clkctrl_offs = DM816X_CM_ALWON_TIMER_4_CLKCTRL,
			.modulemode = MODULEMODE_SWCTRL,
		},
	},
	.dev_attr	= &capability_alwon_dev_attr,
	.class		= &dm816x_timer_hwmod_class,
};

static struct omap_hwmod_ocp_if dm816x_l4_ls__timer4 = {
	.master		= &dm81xx_l4_ls_hwmod,
	.slave		= &dm816x_timer4_hwmod,
	.clk		= "sysclk6_ck",
	.user		= OCP_USER_MPU,
};

static struct omap_hwmod dm816x_timer5_hwmod = {
	.name		= "timer5",
	.clkdm_name	= "alwon_l3s_clkdm",
	.main_clk	= "timer5_fck",
	.prcm		= {
		.omap4 = {
			.clkctrl_offs = DM816X_CM_ALWON_TIMER_5_CLKCTRL,
			.modulemode = MODULEMODE_SWCTRL,
		},
	},
	.dev_attr	= &capability_alwon_dev_attr,
	.class		= &dm816x_timer_hwmod_class,
};

static struct omap_hwmod_ocp_if dm816x_l4_ls__timer5 = {
	.master		= &dm81xx_l4_ls_hwmod,
	.slave		= &dm816x_timer5_hwmod,
	.clk		= "sysclk6_ck",
	.user		= OCP_USER_MPU,
};

static struct omap_hwmod dm816x_timer6_hwmod = {
	.name		= "timer6",
	.clkdm_name	= "alwon_l3s_clkdm",
	.main_clk	= "timer6_fck",
	.prcm		= {
		.omap4 = {
			.clkctrl_offs = DM816X_CM_ALWON_TIMER_6_CLKCTRL,
			.modulemode = MODULEMODE_SWCTRL,
		},
	},
	.dev_attr	= &capability_alwon_dev_attr,
	.class		= &dm816x_timer_hwmod_class,
};

static struct omap_hwmod_ocp_if dm816x_l4_ls__timer6 = {
	.master		= &dm81xx_l4_ls_hwmod,
	.slave		= &dm816x_timer6_hwmod,
	.clk		= "sysclk6_ck",
	.user		= OCP_USER_MPU,
};

static struct omap_hwmod dm816x_timer7_hwmod = {
	.name		= "timer7",
	.clkdm_name	= "alwon_l3s_clkdm",
	.main_clk	= "timer7_fck",
	.prcm		= {
		.omap4 = {
			.clkctrl_offs = DM816X_CM_ALWON_TIMER_7_CLKCTRL,
			.modulemode = MODULEMODE_SWCTRL,
		},
	},
	.dev_attr	= &capability_alwon_dev_attr,
	.class		= &dm816x_timer_hwmod_class,
};

static struct omap_hwmod_ocp_if dm816x_l4_ls__timer7 = {
	.master		= &dm81xx_l4_ls_hwmod,
	.slave		= &dm816x_timer7_hwmod,
	.clk		= "sysclk6_ck",
	.user		= OCP_USER_MPU,
};

/* CPSW on dm814x */
static struct omap_hwmod_class_sysconfig dm814x_cpgmac_sysc = {
	.rev_offs	= 0x0,
	.sysc_offs	= 0x8,
	.syss_offs	= 0x4,
	.sysc_flags	= SYSC_HAS_SIDLEMODE | SYSC_HAS_MIDLEMODE |
			  SYSS_HAS_RESET_STATUS,
	.idlemodes	= SIDLE_FORCE | SIDLE_NO | MSTANDBY_FORCE |
			  MSTANDBY_NO,
	.sysc_fields	= &omap_hwmod_sysc_type3,
};

static struct omap_hwmod_class dm814x_cpgmac0_hwmod_class = {
	.name		= "cpgmac0",
	.sysc		= &dm814x_cpgmac_sysc,
};

struct omap_hwmod dm814x_cpgmac0_hwmod = {
	.name		= "cpgmac0",
	.class		= &dm814x_cpgmac0_hwmod_class,
	.clkdm_name	= "alwon_ethernet_clkdm",
	.flags		= HWMOD_SWSUP_SIDLE | HWMOD_SWSUP_MSTANDBY,
	.main_clk	= "cpsw_125mhz_gclk",
	.prcm		= {
		.omap4	= {
			.clkctrl_offs = DM81XX_CM_ALWON_ETHERNET_0_CLKCTRL,
			.modulemode = MODULEMODE_SWCTRL,
		},
	},
};

static struct omap_hwmod_class dm814x_mdio_hwmod_class = {
	.name		= "davinci_mdio",
};

struct omap_hwmod dm814x_mdio_hwmod = {
	.name		= "davinci_mdio",
	.class		= &dm814x_mdio_hwmod_class,
	.clkdm_name	= "alwon_ethernet_clkdm",
	.main_clk	= "cpsw_125mhz_gclk",
};

static struct omap_hwmod_ocp_if dm814x_l4_hs__cpgmac0 = {
	.master		= &dm81xx_l4_hs_hwmod,
	.slave		= &dm814x_cpgmac0_hwmod,
	.clk		= "cpsw_125mhz_gclk",
	.user		= OCP_USER_MPU,
};

struct omap_hwmod_ocp_if dm814x_cpgmac0__mdio = {
	.master		= &dm814x_cpgmac0_hwmod,
	.slave		= &dm814x_mdio_hwmod,
	.user		= OCP_USER_MPU,
	.flags		= HWMOD_NO_IDLEST,
};

/* EMAC Ethernet */
static struct omap_hwmod_class_sysconfig dm816x_emac_sysc = {
	.rev_offs	= 0x0,
	.sysc_offs	= 0x4,
	.sysc_flags	= SYSC_HAS_SOFTRESET,
	.sysc_fields	= &omap_hwmod_sysc_type2,
};

static struct omap_hwmod_class dm816x_emac_hwmod_class = {
	.name		= "emac",
	.sysc		= &dm816x_emac_sysc,
};

/*
 * On dm816x the MDIO is within EMAC0. As the MDIO driver is a separate
 * driver probed before EMAC0, we let MDIO do the clock idling.
 */
static struct omap_hwmod dm816x_emac0_hwmod = {
	.name		= "emac0",
	.clkdm_name	= "alwon_ethernet_clkdm",
	.class		= &dm816x_emac_hwmod_class,
};

static struct omap_hwmod_ocp_if dm81xx_l4_hs__emac0 = {
	.master		= &dm81xx_l4_hs_hwmod,
	.slave		= &dm816x_emac0_hwmod,
	.clk		= "sysclk5_ck",
	.user		= OCP_USER_MPU,
};

static struct omap_hwmod_class dm81xx_mdio_hwmod_class = {
	.name		= "davinci_mdio",
	.sysc		= &dm816x_emac_sysc,
};

<<<<<<< HEAD
static struct omap_hwmod dm816x_emac0_mdio_hwmod = {
=======
struct omap_hwmod dm81xx_emac0_mdio_hwmod = {
>>>>>>> 0f3ccb24
	.name		= "davinci_mdio",
	.class		= &dm81xx_mdio_hwmod_class,
	.clkdm_name	= "alwon_ethernet_clkdm",
	.main_clk	= "sysclk24_ck",
	.flags		= HWMOD_NO_IDLEST,
	/*
	 * REVISIT: This should be moved to the emac0_hwmod
	 * once we have a better way to handle device slaves.
	 */
	.prcm		= {
		.omap4 = {
			.clkctrl_offs = DM81XX_CM_ALWON_ETHERNET_0_CLKCTRL,
			.modulemode = MODULEMODE_SWCTRL,
		},
	},
};

<<<<<<< HEAD
static struct omap_hwmod_ocp_if dm816x_emac0__mdio = {
	.master		= &dm816x_l4_hs_hwmod,
	.slave		= &dm816x_emac0_mdio_hwmod,
=======
struct omap_hwmod_ocp_if dm81xx_emac0__mdio = {
	.master		= &dm81xx_l4_hs_hwmod,
	.slave		= &dm81xx_emac0_mdio_hwmod,
>>>>>>> 0f3ccb24
	.user		= OCP_USER_MPU,
};

static struct omap_hwmod dm816x_emac1_hwmod = {
	.name		= "emac1",
	.clkdm_name	= "alwon_ethernet_clkdm",
	.main_clk	= "sysclk24_ck",
	.flags		= HWMOD_NO_IDLEST,
	.prcm		= {
		.omap4 = {
			.clkctrl_offs = DM816X_CM_ALWON_ETHERNET_1_CLKCTRL,
			.modulemode = MODULEMODE_SWCTRL,
		},
	},
	.class		= &dm816x_emac_hwmod_class,
};

static struct omap_hwmod_ocp_if dm816x_l4_hs__emac1 = {
	.master		= &dm81xx_l4_hs_hwmod,
	.slave		= &dm816x_emac1_hwmod,
	.clk		= "sysclk5_ck",
	.user		= OCP_USER_MPU,
};

static struct omap_hwmod_class_sysconfig dm816x_mmc_sysc = {
	.rev_offs	= 0x0,
	.sysc_offs	= 0x110,
	.syss_offs	= 0x114,
	.sysc_flags	= SYSC_HAS_CLOCKACTIVITY | SYSC_HAS_SIDLEMODE |
				SYSC_HAS_ENAWAKEUP | SYSC_HAS_SOFTRESET |
				SYSC_HAS_AUTOIDLE | SYSS_HAS_RESET_STATUS,
	.idlemodes	= SIDLE_FORCE | SIDLE_NO | SIDLE_SMART,
	.sysc_fields	= &omap_hwmod_sysc_type1,
};

static struct omap_hwmod_class dm816x_mmc_class = {
	.name = "mmc",
	.sysc = &dm816x_mmc_sysc,
};

static struct omap_hwmod_opt_clk dm816x_mmc1_opt_clks[] = {
	{ .role = "dbck", .clk = "sysclk18_ck", },
};

static struct omap_hsmmc_dev_attr mmc1_dev_attr = {
	.flags = OMAP_HSMMC_SUPPORTS_DUAL_VOLT,
};

static struct omap_hwmod dm816x_mmc1_hwmod = {
	.name		= "mmc1",
	.clkdm_name	= "alwon_l3s_clkdm",
	.opt_clks	= dm816x_mmc1_opt_clks,
	.opt_clks_cnt	= ARRAY_SIZE(dm816x_mmc1_opt_clks),
	.main_clk	= "sysclk10_ck",
	.prcm		= {
		.omap4 = {
			.clkctrl_offs = DM816X_CM_ALWON_SDIO_CLKCTRL,
			.modulemode = MODULEMODE_SWCTRL,
		},
	},
	.dev_attr	= &mmc1_dev_attr,
	.class		= &dm816x_mmc_class,
};

static struct omap_hwmod_ocp_if dm816x_l4_ls__mmc1 = {
	.master		= &dm81xx_l4_ls_hwmod,
	.slave		= &dm816x_mmc1_hwmod,
	.clk		= "sysclk6_ck",
	.user		= OCP_USER_MPU,
	.flags		= OMAP_FIREWALL_L4
};

static struct omap_hwmod_class_sysconfig dm816x_mcspi_sysc = {
	.rev_offs	= 0x0,
	.sysc_offs	= 0x110,
	.syss_offs	= 0x114,
	.sysc_flags	= SYSC_HAS_CLOCKACTIVITY | SYSC_HAS_SIDLEMODE |
				SYSC_HAS_ENAWAKEUP | SYSC_HAS_SOFTRESET |
				SYSC_HAS_AUTOIDLE | SYSS_HAS_RESET_STATUS,
	.idlemodes	= SIDLE_FORCE | SIDLE_NO | SIDLE_SMART,
	.sysc_fields	= &omap_hwmod_sysc_type1,
};

static struct omap_hwmod_class dm816x_mcspi_class = {
	.name = "mcspi",
	.sysc = &dm816x_mcspi_sysc,
	.rev = OMAP3_MCSPI_REV,
};

static struct omap2_mcspi_dev_attr dm816x_mcspi1_dev_attr = {
	.num_chipselect = 4,
};

static struct omap_hwmod dm81xx_mcspi1_hwmod = {
	.name		= "mcspi1",
	.clkdm_name	= "alwon_l3s_clkdm",
	.main_clk	= "sysclk10_ck",
	.prcm		= {
		.omap4 = {
			.clkctrl_offs = DM81XX_CM_ALWON_SPI_CLKCTRL,
			.modulemode = MODULEMODE_SWCTRL,
		},
	},
	.class		= &dm816x_mcspi_class,
	.dev_attr	= &dm816x_mcspi1_dev_attr,
};

static struct omap_hwmod_ocp_if dm81xx_l4_ls__mcspi1 = {
	.master		= &dm81xx_l4_ls_hwmod,
	.slave		= &dm81xx_mcspi1_hwmod,
	.clk		= "sysclk6_ck",
	.user		= OCP_USER_MPU,
};

static struct omap_hwmod_class_sysconfig dm81xx_mailbox_sysc = {
	.rev_offs	= 0x000,
	.sysc_offs	= 0x010,
	.syss_offs	= 0x014,
	.sysc_flags	= SYSC_HAS_CLOCKACTIVITY | SYSC_HAS_SIDLEMODE |
				SYSC_HAS_SOFTRESET | SYSC_HAS_AUTOIDLE,
	.idlemodes	= SIDLE_FORCE | SIDLE_NO | SIDLE_SMART,
	.sysc_fields	= &omap_hwmod_sysc_type1,
};

static struct omap_hwmod_class dm81xx_mailbox_hwmod_class = {
	.name = "mailbox",
	.sysc = &dm81xx_mailbox_sysc,
};

static struct omap_hwmod dm81xx_mailbox_hwmod = {
	.name		= "mailbox",
	.clkdm_name	= "alwon_l3s_clkdm",
	.class		= &dm81xx_mailbox_hwmod_class,
	.main_clk	= "sysclk6_ck",
	.prcm		= {
		.omap4 = {
			.clkctrl_offs = DM81XX_CM_ALWON_MAILBOX_CLKCTRL,
			.modulemode = MODULEMODE_SWCTRL,
		},
	},
};

static struct omap_hwmod_ocp_if dm81xx_l4_ls__mailbox = {
	.master		= &dm81xx_l4_ls_hwmod,
	.slave		= &dm81xx_mailbox_hwmod,
	.user		= OCP_USER_MPU,
};

static struct omap_hwmod_class dm81xx_tpcc_hwmod_class = {
	.name		= "tpcc",
};

<<<<<<< HEAD
static struct omap_hwmod dm816x_tpcc_hwmod = {
=======
struct omap_hwmod dm81xx_tpcc_hwmod = {
>>>>>>> 0f3ccb24
	.name		= "tpcc",
	.class		= &dm81xx_tpcc_hwmod_class,
	.clkdm_name	= "alwon_l3s_clkdm",
	.main_clk	= "sysclk4_ck",
	.prcm		= {
		.omap4	= {
			.clkctrl_offs	= DM81XX_CM_ALWON_TPCC_CLKCTRL,
			.modulemode	= MODULEMODE_SWCTRL,
		},
	},
};

<<<<<<< HEAD
static struct omap_hwmod_ocp_if dm816x_alwon_l3_fast__tpcc = {
	.master		= &dm816x_alwon_l3_fast_hwmod,
	.slave		= &dm816x_tpcc_hwmod,
=======
struct omap_hwmod_ocp_if dm81xx_alwon_l3_fast__tpcc = {
	.master		= &dm81xx_alwon_l3_fast_hwmod,
	.slave		= &dm81xx_tpcc_hwmod,
>>>>>>> 0f3ccb24
	.clk		= "sysclk4_ck",
	.user		= OCP_USER_MPU,
};

static struct omap_hwmod_addr_space dm81xx_tptc0_addr_space[] = {
	{
		.pa_start	= 0x49800000,
		.pa_end		= 0x49800000 + SZ_8K - 1,
		.flags		= ADDR_TYPE_RT,
	},
	{ },
};

static struct omap_hwmod_class dm81xx_tptc0_hwmod_class = {
	.name		= "tptc0",
};

<<<<<<< HEAD
static struct omap_hwmod dm816x_tptc0_hwmod = {
=======
struct omap_hwmod dm81xx_tptc0_hwmod = {
>>>>>>> 0f3ccb24
	.name		= "tptc0",
	.class		= &dm81xx_tptc0_hwmod_class,
	.clkdm_name	= "alwon_l3s_clkdm",
	.main_clk	= "sysclk4_ck",
	.prcm		= {
		.omap4	= {
			.clkctrl_offs	= DM81XX_CM_ALWON_TPTC0_CLKCTRL,
			.modulemode	= MODULEMODE_SWCTRL,
		},
	},
};

<<<<<<< HEAD
static struct omap_hwmod_ocp_if dm816x_alwon_l3_fast__tptc0 = {
	.master		= &dm816x_alwon_l3_fast_hwmod,
	.slave		= &dm816x_tptc0_hwmod,
=======
struct omap_hwmod_ocp_if dm81xx_alwon_l3_fast__tptc0 = {
	.master		= &dm81xx_alwon_l3_fast_hwmod,
	.slave		= &dm81xx_tptc0_hwmod,
>>>>>>> 0f3ccb24
	.clk		= "sysclk4_ck",
	.addr		= dm81xx_tptc0_addr_space,
	.user		= OCP_USER_MPU,
};

<<<<<<< HEAD
static struct omap_hwmod_ocp_if dm816x_tptc0__alwon_l3_fast = {
	.master		= &dm816x_tptc0_hwmod,
	.slave		= &dm816x_alwon_l3_fast_hwmod,
=======
struct omap_hwmod_ocp_if dm81xx_tptc0__alwon_l3_fast = {
	.master		= &dm81xx_tptc0_hwmod,
	.slave		= &dm81xx_alwon_l3_fast_hwmod,
>>>>>>> 0f3ccb24
	.clk		= "sysclk4_ck",
	.addr		= dm81xx_tptc0_addr_space,
	.user		= OCP_USER_MPU,
};

static struct omap_hwmod_addr_space dm81xx_tptc1_addr_space[] = {
	{
		.pa_start	= 0x49900000,
		.pa_end		= 0x49900000 + SZ_8K - 1,
		.flags		= ADDR_TYPE_RT,
	},
	{ },
};

static struct omap_hwmod_class dm81xx_tptc1_hwmod_class = {
	.name		= "tptc1",
};

<<<<<<< HEAD
static struct omap_hwmod dm816x_tptc1_hwmod = {
=======
struct omap_hwmod dm81xx_tptc1_hwmod = {
>>>>>>> 0f3ccb24
	.name		= "tptc1",
	.class		= &dm81xx_tptc1_hwmod_class,
	.clkdm_name	= "alwon_l3s_clkdm",
	.main_clk	= "sysclk4_ck",
	.prcm		= {
		.omap4	= {
			.clkctrl_offs	= DM81XX_CM_ALWON_TPTC1_CLKCTRL,
			.modulemode	= MODULEMODE_SWCTRL,
		},
	},
};

<<<<<<< HEAD
static struct omap_hwmod_ocp_if dm816x_alwon_l3_fast__tptc1 = {
	.master		= &dm816x_alwon_l3_fast_hwmod,
	.slave		= &dm816x_tptc1_hwmod,
=======
struct omap_hwmod_ocp_if dm81xx_alwon_l3_fast__tptc1 = {
	.master		= &dm81xx_alwon_l3_fast_hwmod,
	.slave		= &dm81xx_tptc1_hwmod,
>>>>>>> 0f3ccb24
	.clk		= "sysclk4_ck",
	.addr		= dm81xx_tptc1_addr_space,
	.user		= OCP_USER_MPU,
};

<<<<<<< HEAD
static struct omap_hwmod_ocp_if dm816x_tptc1__alwon_l3_fast = {
	.master		= &dm816x_tptc1_hwmod,
	.slave		= &dm816x_alwon_l3_fast_hwmod,
=======
struct omap_hwmod_ocp_if dm81xx_tptc1__alwon_l3_fast = {
	.master		= &dm81xx_tptc1_hwmod,
	.slave		= &dm81xx_alwon_l3_fast_hwmod,
>>>>>>> 0f3ccb24
	.clk		= "sysclk4_ck",
	.addr		= dm81xx_tptc1_addr_space,
	.user		= OCP_USER_MPU,
};

static struct omap_hwmod_addr_space dm81xx_tptc2_addr_space[] = {
	{
		.pa_start	= 0x49a00000,
		.pa_end		= 0x49a00000 + SZ_8K - 1,
		.flags		= ADDR_TYPE_RT,
	},
	{ },
};

static struct omap_hwmod_class dm81xx_tptc2_hwmod_class = {
	.name		= "tptc2",
};

<<<<<<< HEAD
static struct omap_hwmod dm816x_tptc2_hwmod = {
=======
struct omap_hwmod dm81xx_tptc2_hwmod = {
>>>>>>> 0f3ccb24
	.name		= "tptc2",
	.class		= &dm81xx_tptc2_hwmod_class,
	.clkdm_name	= "alwon_l3s_clkdm",
	.main_clk	= "sysclk4_ck",
	.prcm		= {
		.omap4	= {
			.clkctrl_offs	= DM81XX_CM_ALWON_TPTC2_CLKCTRL,
			.modulemode	= MODULEMODE_SWCTRL,
		},
	},
};

<<<<<<< HEAD
static struct omap_hwmod_ocp_if dm816x_alwon_l3_fast__tptc2 = {
	.master		= &dm816x_alwon_l3_fast_hwmod,
	.slave		= &dm816x_tptc2_hwmod,
=======
struct omap_hwmod_ocp_if dm81xx_alwon_l3_fast__tptc2 = {
	.master		= &dm81xx_alwon_l3_fast_hwmod,
	.slave		= &dm81xx_tptc2_hwmod,
>>>>>>> 0f3ccb24
	.clk		= "sysclk4_ck",
	.addr		= dm81xx_tptc2_addr_space,
	.user		= OCP_USER_MPU,
};

<<<<<<< HEAD
static struct omap_hwmod_ocp_if dm816x_tptc2__alwon_l3_fast = {
	.master		= &dm816x_tptc2_hwmod,
	.slave		= &dm816x_alwon_l3_fast_hwmod,
=======
struct omap_hwmod_ocp_if dm81xx_tptc2__alwon_l3_fast = {
	.master		= &dm81xx_tptc2_hwmod,
	.slave		= &dm81xx_alwon_l3_fast_hwmod,
>>>>>>> 0f3ccb24
	.clk		= "sysclk4_ck",
	.addr		= dm81xx_tptc2_addr_space,
	.user		= OCP_USER_MPU,
};

static struct omap_hwmod_addr_space dm81xx_tptc3_addr_space[] = {
	{
		.pa_start	= 0x49b00000,
		.pa_end		= 0x49b00000 + SZ_8K - 1,
		.flags		= ADDR_TYPE_RT,
	},
	{ },
};

static struct omap_hwmod_class dm81xx_tptc3_hwmod_class = {
	.name		= "tptc3",
};

<<<<<<< HEAD
static struct omap_hwmod dm816x_tptc3_hwmod = {
=======
struct omap_hwmod dm81xx_tptc3_hwmod = {
>>>>>>> 0f3ccb24
	.name		= "tptc3",
	.class		= &dm81xx_tptc3_hwmod_class,
	.clkdm_name	= "alwon_l3s_clkdm",
	.main_clk	= "sysclk4_ck",
	.prcm		= {
		.omap4	= {
			.clkctrl_offs	= DM81XX_CM_ALWON_TPTC3_CLKCTRL,
			.modulemode	= MODULEMODE_SWCTRL,
		},
	},
};

<<<<<<< HEAD
static struct omap_hwmod_ocp_if dm816x_alwon_l3_fast__tptc3 = {
	.master		= &dm816x_alwon_l3_fast_hwmod,
	.slave		= &dm816x_tptc3_hwmod,
=======
struct omap_hwmod_ocp_if dm81xx_alwon_l3_fast__tptc3 = {
	.master		= &dm81xx_alwon_l3_fast_hwmod,
	.slave		= &dm81xx_tptc3_hwmod,
>>>>>>> 0f3ccb24
	.clk		= "sysclk4_ck",
	.addr		= dm81xx_tptc3_addr_space,
	.user		= OCP_USER_MPU,
};

<<<<<<< HEAD
static struct omap_hwmod_ocp_if dm816x_tptc3__alwon_l3_fast = {
	.master		= &dm816x_tptc3_hwmod,
	.slave		= &dm816x_alwon_l3_fast_hwmod,
=======
struct omap_hwmod_ocp_if dm81xx_tptc3__alwon_l3_fast = {
	.master		= &dm81xx_tptc3_hwmod,
	.slave		= &dm81xx_alwon_l3_fast_hwmod,
>>>>>>> 0f3ccb24
	.clk		= "sysclk4_ck",
	.addr		= dm81xx_tptc3_addr_space,
	.user		= OCP_USER_MPU,
};

/*
 * REVISIT: Test and enable the following once clocks work:
 * dm81xx_l4_ls__gpio1
 * dm81xx_l4_ls__gpio2
 * dm81xx_l4_ls__mailbox
 * dm81xx_alwon_l3_slow__gpmc
 * dm81xx_default_l3_slow__usbss
 *
 * Also note that some devices share a single clkctrl_offs..
 * For example, i2c1 and 3 share one, and i2c2 and 4 share one.
 */
static struct omap_hwmod_ocp_if *dm814x_hwmod_ocp_ifs[] __initdata = {
	&dm814x_mpu__alwon_l3_slow,
	&dm814x_mpu__alwon_l3_med,
	&dm81xx_alwon_l3_slow__l4_ls,
	&dm81xx_alwon_l3_slow__l4_hs,
	&dm81xx_l4_ls__uart1,
	&dm81xx_l4_ls__uart2,
	&dm81xx_l4_ls__uart3,
	&dm81xx_l4_ls__wd_timer1,
	&dm81xx_l4_ls__i2c1,
	&dm81xx_l4_ls__i2c2,
	&dm81xx_l4_ls__elm,
	&dm81xx_l4_ls__mcspi1,
	&dm81xx_alwon_l3_fast__tpcc,
	&dm81xx_alwon_l3_fast__tptc0,
	&dm81xx_alwon_l3_fast__tptc1,
	&dm81xx_alwon_l3_fast__tptc2,
	&dm81xx_alwon_l3_fast__tptc3,
	&dm81xx_tptc0__alwon_l3_fast,
	&dm81xx_tptc1__alwon_l3_fast,
	&dm81xx_tptc2__alwon_l3_fast,
	&dm81xx_tptc3__alwon_l3_fast,
	&dm814x_l4_ls__timer1,
	&dm814x_l4_ls__timer2,
	&dm814x_l4_hs__cpgmac0,
	&dm814x_cpgmac0__mdio,
	NULL,
};

int __init dm814x_hwmod_init(void)
{
	omap_hwmod_init();
	return omap_hwmod_register_links(dm814x_hwmod_ocp_ifs);
}

static struct omap_hwmod_ocp_if *dm816x_hwmod_ocp_ifs[] __initdata = {
	&dm816x_mpu__alwon_l3_slow,
	&dm816x_mpu__alwon_l3_med,
	&dm81xx_alwon_l3_slow__l4_ls,
	&dm81xx_alwon_l3_slow__l4_hs,
	&dm81xx_l4_ls__uart1,
	&dm81xx_l4_ls__uart2,
	&dm81xx_l4_ls__uart3,
	&dm81xx_l4_ls__wd_timer1,
	&dm81xx_l4_ls__i2c1,
	&dm81xx_l4_ls__i2c2,
	&dm81xx_l4_ls__gpio1,
	&dm81xx_l4_ls__gpio2,
	&dm81xx_l4_ls__elm,
	&dm816x_l4_ls__mmc1,
	&dm816x_l4_ls__timer1,
	&dm816x_l4_ls__timer2,
	&dm816x_l4_ls__timer3,
	&dm816x_l4_ls__timer4,
	&dm816x_l4_ls__timer5,
	&dm816x_l4_ls__timer6,
	&dm816x_l4_ls__timer7,
	&dm81xx_l4_ls__mcspi1,
	&dm81xx_l4_ls__mailbox,
	&dm81xx_l4_hs__emac0,
	&dm81xx_emac0__mdio,
	&dm816x_l4_hs__emac1,
	&dm81xx_alwon_l3_fast__tpcc,
	&dm81xx_alwon_l3_fast__tptc0,
	&dm81xx_alwon_l3_fast__tptc1,
	&dm81xx_alwon_l3_fast__tptc2,
	&dm81xx_alwon_l3_fast__tptc3,
	&dm81xx_tptc0__alwon_l3_fast,
	&dm81xx_tptc1__alwon_l3_fast,
	&dm81xx_tptc2__alwon_l3_fast,
	&dm81xx_tptc3__alwon_l3_fast,
	&dm81xx_alwon_l3_slow__gpmc,
	&dm81xx_default_l3_slow__usbss,
	NULL,
};

int __init dm816x_hwmod_init(void)
{
	omap_hwmod_init();
	return omap_hwmod_register_links(dm816x_hwmod_ocp_ifs);
}<|MERGE_RESOLUTION|>--- conflicted
+++ resolved
@@ -535,13 +535,8 @@
 	},
 };
 
-<<<<<<< HEAD
 static struct omap_hwmod_ocp_if dm81xx_alwon_l3_slow__gpmc = {
-	.master		= &dm816x_alwon_l3_slow_hwmod,
-=======
-struct omap_hwmod_ocp_if dm81xx_alwon_l3_slow__gpmc = {
 	.master		= &dm81xx_alwon_l3_slow_hwmod,
->>>>>>> 0f3ccb24
 	.slave		= &dm81xx_gpmc_hwmod,
 	.user		= OCP_USER_MPU,
 };
@@ -795,7 +790,7 @@
 	.sysc		= &dm814x_cpgmac_sysc,
 };
 
-struct omap_hwmod dm814x_cpgmac0_hwmod = {
+static struct omap_hwmod dm814x_cpgmac0_hwmod = {
 	.name		= "cpgmac0",
 	.class		= &dm814x_cpgmac0_hwmod_class,
 	.clkdm_name	= "alwon_ethernet_clkdm",
@@ -813,7 +808,7 @@
 	.name		= "davinci_mdio",
 };
 
-struct omap_hwmod dm814x_mdio_hwmod = {
+static struct omap_hwmod dm814x_mdio_hwmod = {
 	.name		= "davinci_mdio",
 	.class		= &dm814x_mdio_hwmod_class,
 	.clkdm_name	= "alwon_ethernet_clkdm",
@@ -827,7 +822,7 @@
 	.user		= OCP_USER_MPU,
 };
 
-struct omap_hwmod_ocp_if dm814x_cpgmac0__mdio = {
+static struct omap_hwmod_ocp_if dm814x_cpgmac0__mdio = {
 	.master		= &dm814x_cpgmac0_hwmod,
 	.slave		= &dm814x_mdio_hwmod,
 	.user		= OCP_USER_MPU,
@@ -869,11 +864,7 @@
 	.sysc		= &dm816x_emac_sysc,
 };
 
-<<<<<<< HEAD
-static struct omap_hwmod dm816x_emac0_mdio_hwmod = {
-=======
-struct omap_hwmod dm81xx_emac0_mdio_hwmod = {
->>>>>>> 0f3ccb24
+static struct omap_hwmod dm81xx_emac0_mdio_hwmod = {
 	.name		= "davinci_mdio",
 	.class		= &dm81xx_mdio_hwmod_class,
 	.clkdm_name	= "alwon_ethernet_clkdm",
@@ -891,15 +882,9 @@
 	},
 };
 
-<<<<<<< HEAD
-static struct omap_hwmod_ocp_if dm816x_emac0__mdio = {
-	.master		= &dm816x_l4_hs_hwmod,
-	.slave		= &dm816x_emac0_mdio_hwmod,
-=======
-struct omap_hwmod_ocp_if dm81xx_emac0__mdio = {
+static struct omap_hwmod_ocp_if dm81xx_emac0__mdio = {
 	.master		= &dm81xx_l4_hs_hwmod,
 	.slave		= &dm81xx_emac0_mdio_hwmod,
->>>>>>> 0f3ccb24
 	.user		= OCP_USER_MPU,
 };
 
@@ -1052,11 +1037,7 @@
 	.name		= "tpcc",
 };
 
-<<<<<<< HEAD
-static struct omap_hwmod dm816x_tpcc_hwmod = {
-=======
-struct omap_hwmod dm81xx_tpcc_hwmod = {
->>>>>>> 0f3ccb24
+static struct omap_hwmod dm81xx_tpcc_hwmod = {
 	.name		= "tpcc",
 	.class		= &dm81xx_tpcc_hwmod_class,
 	.clkdm_name	= "alwon_l3s_clkdm",
@@ -1069,15 +1050,9 @@
 	},
 };
 
-<<<<<<< HEAD
-static struct omap_hwmod_ocp_if dm816x_alwon_l3_fast__tpcc = {
-	.master		= &dm816x_alwon_l3_fast_hwmod,
-	.slave		= &dm816x_tpcc_hwmod,
-=======
-struct omap_hwmod_ocp_if dm81xx_alwon_l3_fast__tpcc = {
+static struct omap_hwmod_ocp_if dm81xx_alwon_l3_fast__tpcc = {
 	.master		= &dm81xx_alwon_l3_fast_hwmod,
 	.slave		= &dm81xx_tpcc_hwmod,
->>>>>>> 0f3ccb24
 	.clk		= "sysclk4_ck",
 	.user		= OCP_USER_MPU,
 };
@@ -1095,11 +1070,7 @@
 	.name		= "tptc0",
 };
 
-<<<<<<< HEAD
-static struct omap_hwmod dm816x_tptc0_hwmod = {
-=======
-struct omap_hwmod dm81xx_tptc0_hwmod = {
->>>>>>> 0f3ccb24
+static struct omap_hwmod dm81xx_tptc0_hwmod = {
 	.name		= "tptc0",
 	.class		= &dm81xx_tptc0_hwmod_class,
 	.clkdm_name	= "alwon_l3s_clkdm",
@@ -1112,29 +1083,17 @@
 	},
 };
 
-<<<<<<< HEAD
-static struct omap_hwmod_ocp_if dm816x_alwon_l3_fast__tptc0 = {
-	.master		= &dm816x_alwon_l3_fast_hwmod,
-	.slave		= &dm816x_tptc0_hwmod,
-=======
-struct omap_hwmod_ocp_if dm81xx_alwon_l3_fast__tptc0 = {
+static struct omap_hwmod_ocp_if dm81xx_alwon_l3_fast__tptc0 = {
 	.master		= &dm81xx_alwon_l3_fast_hwmod,
 	.slave		= &dm81xx_tptc0_hwmod,
->>>>>>> 0f3ccb24
 	.clk		= "sysclk4_ck",
 	.addr		= dm81xx_tptc0_addr_space,
 	.user		= OCP_USER_MPU,
 };
 
-<<<<<<< HEAD
-static struct omap_hwmod_ocp_if dm816x_tptc0__alwon_l3_fast = {
-	.master		= &dm816x_tptc0_hwmod,
-	.slave		= &dm816x_alwon_l3_fast_hwmod,
-=======
-struct omap_hwmod_ocp_if dm81xx_tptc0__alwon_l3_fast = {
+static struct omap_hwmod_ocp_if dm81xx_tptc0__alwon_l3_fast = {
 	.master		= &dm81xx_tptc0_hwmod,
 	.slave		= &dm81xx_alwon_l3_fast_hwmod,
->>>>>>> 0f3ccb24
 	.clk		= "sysclk4_ck",
 	.addr		= dm81xx_tptc0_addr_space,
 	.user		= OCP_USER_MPU,
@@ -1153,11 +1112,7 @@
 	.name		= "tptc1",
 };
 
-<<<<<<< HEAD
-static struct omap_hwmod dm816x_tptc1_hwmod = {
-=======
-struct omap_hwmod dm81xx_tptc1_hwmod = {
->>>>>>> 0f3ccb24
+static struct omap_hwmod dm81xx_tptc1_hwmod = {
 	.name		= "tptc1",
 	.class		= &dm81xx_tptc1_hwmod_class,
 	.clkdm_name	= "alwon_l3s_clkdm",
@@ -1170,29 +1125,17 @@
 	},
 };
 
-<<<<<<< HEAD
-static struct omap_hwmod_ocp_if dm816x_alwon_l3_fast__tptc1 = {
-	.master		= &dm816x_alwon_l3_fast_hwmod,
-	.slave		= &dm816x_tptc1_hwmod,
-=======
-struct omap_hwmod_ocp_if dm81xx_alwon_l3_fast__tptc1 = {
+static struct omap_hwmod_ocp_if dm81xx_alwon_l3_fast__tptc1 = {
 	.master		= &dm81xx_alwon_l3_fast_hwmod,
 	.slave		= &dm81xx_tptc1_hwmod,
->>>>>>> 0f3ccb24
 	.clk		= "sysclk4_ck",
 	.addr		= dm81xx_tptc1_addr_space,
 	.user		= OCP_USER_MPU,
 };
 
-<<<<<<< HEAD
-static struct omap_hwmod_ocp_if dm816x_tptc1__alwon_l3_fast = {
-	.master		= &dm816x_tptc1_hwmod,
-	.slave		= &dm816x_alwon_l3_fast_hwmod,
-=======
-struct omap_hwmod_ocp_if dm81xx_tptc1__alwon_l3_fast = {
+static struct omap_hwmod_ocp_if dm81xx_tptc1__alwon_l3_fast = {
 	.master		= &dm81xx_tptc1_hwmod,
 	.slave		= &dm81xx_alwon_l3_fast_hwmod,
->>>>>>> 0f3ccb24
 	.clk		= "sysclk4_ck",
 	.addr		= dm81xx_tptc1_addr_space,
 	.user		= OCP_USER_MPU,
@@ -1211,11 +1154,7 @@
 	.name		= "tptc2",
 };
 
-<<<<<<< HEAD
-static struct omap_hwmod dm816x_tptc2_hwmod = {
-=======
-struct omap_hwmod dm81xx_tptc2_hwmod = {
->>>>>>> 0f3ccb24
+static struct omap_hwmod dm81xx_tptc2_hwmod = {
 	.name		= "tptc2",
 	.class		= &dm81xx_tptc2_hwmod_class,
 	.clkdm_name	= "alwon_l3s_clkdm",
@@ -1228,29 +1167,17 @@
 	},
 };
 
-<<<<<<< HEAD
-static struct omap_hwmod_ocp_if dm816x_alwon_l3_fast__tptc2 = {
-	.master		= &dm816x_alwon_l3_fast_hwmod,
-	.slave		= &dm816x_tptc2_hwmod,
-=======
-struct omap_hwmod_ocp_if dm81xx_alwon_l3_fast__tptc2 = {
+static struct omap_hwmod_ocp_if dm81xx_alwon_l3_fast__tptc2 = {
 	.master		= &dm81xx_alwon_l3_fast_hwmod,
 	.slave		= &dm81xx_tptc2_hwmod,
->>>>>>> 0f3ccb24
 	.clk		= "sysclk4_ck",
 	.addr		= dm81xx_tptc2_addr_space,
 	.user		= OCP_USER_MPU,
 };
 
-<<<<<<< HEAD
-static struct omap_hwmod_ocp_if dm816x_tptc2__alwon_l3_fast = {
-	.master		= &dm816x_tptc2_hwmod,
-	.slave		= &dm816x_alwon_l3_fast_hwmod,
-=======
-struct omap_hwmod_ocp_if dm81xx_tptc2__alwon_l3_fast = {
+static struct omap_hwmod_ocp_if dm81xx_tptc2__alwon_l3_fast = {
 	.master		= &dm81xx_tptc2_hwmod,
 	.slave		= &dm81xx_alwon_l3_fast_hwmod,
->>>>>>> 0f3ccb24
 	.clk		= "sysclk4_ck",
 	.addr		= dm81xx_tptc2_addr_space,
 	.user		= OCP_USER_MPU,
@@ -1269,11 +1196,7 @@
 	.name		= "tptc3",
 };
 
-<<<<<<< HEAD
-static struct omap_hwmod dm816x_tptc3_hwmod = {
-=======
-struct omap_hwmod dm81xx_tptc3_hwmod = {
->>>>>>> 0f3ccb24
+static struct omap_hwmod dm81xx_tptc3_hwmod = {
 	.name		= "tptc3",
 	.class		= &dm81xx_tptc3_hwmod_class,
 	.clkdm_name	= "alwon_l3s_clkdm",
@@ -1286,29 +1209,17 @@
 	},
 };
 
-<<<<<<< HEAD
-static struct omap_hwmod_ocp_if dm816x_alwon_l3_fast__tptc3 = {
-	.master		= &dm816x_alwon_l3_fast_hwmod,
-	.slave		= &dm816x_tptc3_hwmod,
-=======
-struct omap_hwmod_ocp_if dm81xx_alwon_l3_fast__tptc3 = {
+static struct omap_hwmod_ocp_if dm81xx_alwon_l3_fast__tptc3 = {
 	.master		= &dm81xx_alwon_l3_fast_hwmod,
 	.slave		= &dm81xx_tptc3_hwmod,
->>>>>>> 0f3ccb24
 	.clk		= "sysclk4_ck",
 	.addr		= dm81xx_tptc3_addr_space,
 	.user		= OCP_USER_MPU,
 };
 
-<<<<<<< HEAD
-static struct omap_hwmod_ocp_if dm816x_tptc3__alwon_l3_fast = {
-	.master		= &dm816x_tptc3_hwmod,
-	.slave		= &dm816x_alwon_l3_fast_hwmod,
-=======
-struct omap_hwmod_ocp_if dm81xx_tptc3__alwon_l3_fast = {
+static struct omap_hwmod_ocp_if dm81xx_tptc3__alwon_l3_fast = {
 	.master		= &dm81xx_tptc3_hwmod,
 	.slave		= &dm81xx_alwon_l3_fast_hwmod,
->>>>>>> 0f3ccb24
 	.clk		= "sysclk4_ck",
 	.addr		= dm81xx_tptc3_addr_space,
 	.user		= OCP_USER_MPU,
