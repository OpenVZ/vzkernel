# Copyright 2009 Samsung Electronics Co.
#	Byungho Min <bhmin@samsung.com>
#
# Licensed under GPLv2

# Configuration options for the S5PC100 CPU

if ARCH_S5PC100

config CPU_S5PC100
	bool
	select PLAT_S5P
	select S5P_EXT_INT
	select S3C_PL330_DMA
	help
	  Enable S5PC100 CPU support

config S5PC100_SETUP_FB_24BPP
	bool
	help
	  Common setup code for S5PC1XX with an 24bpp RGB display helper.

config S5PC100_SETUP_I2C1
	bool
	help
	  Common setup code for i2c bus 1.

config S5PC100_SETUP_IDE
	bool
	help
	  Common setup code for S5PC100 IDE GPIO configurations

config S5PC100_SETUP_KEYPAD
	bool
	help
	  Common setup code for KEYPAD GPIO configurations.

config S5PC100_SETUP_SDHCI
	bool
	select S5PC100_SETUP_SDHCI_GPIO
	help
	  Internal helper functions for S5PC100 based SDHCI systems

config S5PC100_SETUP_SDHCI_GPIO
	bool
	help
	  Common setup code for SDHCI gpio.

config MACH_SMDKC100
	bool "SMDKC100"
	select CPU_S5PC100
	select SAMSUNG_DEV_ADC
	select S3C_DEV_FB
	select S3C_DEV_I2C1
	select SAMSUNG_DEV_IDE
	select S3C_DEV_HSMMC
	select S3C_DEV_HSMMC1
	select S3C_DEV_HSMMC2
<<<<<<< HEAD
	select SAMSUNG_DEV_KEYPAD
	select S3C_DEV_RTC
	select SAMSUNG_DEV_TS
	select S3C_DEV_WDT
	select HAVE_S3C2410_WATCHDOG
=======
	select S3C_DEV_WDT
>>>>>>> 1c739c7f
	select S5PC100_SETUP_FB_24BPP
	select S5PC100_SETUP_I2C1
	select S5PC100_SETUP_IDE
	select S5PC100_SETUP_KEYPAD
	select S5PC100_SETUP_SDHCI
	select HAVE_S3C_RTC
	help
	  Machine support for the Samsung SMDKC100

endif<|MERGE_RESOLUTION|>--- conflicted
+++ resolved
@@ -49,28 +49,22 @@
 config MACH_SMDKC100
 	bool "SMDKC100"
 	select CPU_S5PC100
-	select SAMSUNG_DEV_ADC
 	select S3C_DEV_FB
-	select S3C_DEV_I2C1
-	select SAMSUNG_DEV_IDE
 	select S3C_DEV_HSMMC
 	select S3C_DEV_HSMMC1
 	select S3C_DEV_HSMMC2
-<<<<<<< HEAD
+	select S3C_DEV_I2C1
+	select S3C_DEV_RTC
+	select S3C_DEV_WDT
+	select SAMSUNG_DEV_ADC
+	select SAMSUNG_DEV_IDE
 	select SAMSUNG_DEV_KEYPAD
-	select S3C_DEV_RTC
 	select SAMSUNG_DEV_TS
-	select S3C_DEV_WDT
-	select HAVE_S3C2410_WATCHDOG
-=======
-	select S3C_DEV_WDT
->>>>>>> 1c739c7f
 	select S5PC100_SETUP_FB_24BPP
 	select S5PC100_SETUP_I2C1
 	select S5PC100_SETUP_IDE
 	select S5PC100_SETUP_KEYPAD
 	select S5PC100_SETUP_SDHCI
-	select HAVE_S3C_RTC
 	help
 	  Machine support for the Samsung SMDKC100
 
