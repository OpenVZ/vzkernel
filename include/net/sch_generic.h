--- conflicted
+++ resolved
@@ -71,10 +71,7 @@
 				      * qdisc_tree_decrease_qlen() should stop.
 				      */
 #define TCQ_F_INVISIBLE		0x80 /* invisible by default in dump */
-<<<<<<< HEAD
-=======
 #define TCQ_F_NOLOCK		0x100 /* qdisc does not require locking */
->>>>>>> 661e50bc
 #define TCQ_F_OFFLOADED		0x200 /* qdisc is offloaded to HW */
 	u32			limit;
 	const struct Qdisc_ops	*ops;
@@ -99,11 +96,7 @@
 	struct gnet_stats_queue	qstats;
 	unsigned long		state;
 	struct Qdisc            *next_sched;
-<<<<<<< HEAD
-	struct sk_buff		*skb_bad_txq;
-=======
 	struct sk_buff_head	skb_bad_txq;
->>>>>>> 661e50bc
 	int			padded;
 	refcount_t		refcnt;
 
@@ -292,12 +285,7 @@
 
 struct tcf_chain {
 	struct tcf_proto __rcu *filter_chain;
-<<<<<<< HEAD
-	tcf_chain_head_change_t *chain_head_change;
-	void *chain_head_change_priv;
-=======
 	struct list_head filter_chain_list;
->>>>>>> 661e50bc
 	struct list_head list;
 	struct tcf_block *block;
 	u32 index; /* chain index */
@@ -306,12 +294,6 @@
 
 struct tcf_block {
 	struct list_head chain_list;
-<<<<<<< HEAD
-	struct net *net;
-	struct Qdisc *q;
-	struct list_head cb_list;
-	struct work_struct work;
-=======
 	u32 index; /* block index for shared blocks */
 	unsigned int refcnt;
 	struct net *net;
@@ -321,7 +303,6 @@
 	bool keep_dst;
 	unsigned int offloadcnt; /* Number of oddloaded filters */
 	unsigned int nooffloaddevcnt; /* Number of devs unable to do offload */
->>>>>>> 661e50bc
 };
 
 static inline void tcf_block_offload_inc(struct tcf_block *block, u32 *flags)
@@ -522,12 +503,8 @@
 void qdisc_tree_reduce_backlog(struct Qdisc *qdisc, unsigned int n,
 			       unsigned int len);
 struct Qdisc *qdisc_alloc(struct netdev_queue *dev_queue,
-<<<<<<< HEAD
-			  const struct Qdisc_ops *ops);
-=======
 			  const struct Qdisc_ops *ops,
 			  struct netlink_ext_ack *extack);
->>>>>>> 661e50bc
 void qdisc_free(struct Qdisc *qdisc);
 struct Qdisc *qdisc_create_dflt(struct netdev_queue *dev_queue,
 				const struct Qdisc_ops *ops, u32 parentid,
