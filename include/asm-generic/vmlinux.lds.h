--- conflicted
+++ resolved
@@ -445,19 +445,6 @@
  * section in the linker script will go there too.  @phdr should have
  * a leading colon.
  *
-<<<<<<< HEAD
- * This macro defines three symbols, __per_cpu_load, __per_cpu_start
- * and __per_cpu_end.  The first one is the vaddr of loaded percpu
- * init data.  __per_cpu_start equals @vaddr and __per_cpu_end is the
- * end offset.
- */
-#define PERCPU_VADDR(vaddr, phdr)					\
-	VMLINUX_SYMBOL(__per_cpu_load_abs) = .;				\
-	.data.percpu vaddr : AT(VMLINUX_SYMBOL(__per_cpu_load_abs)	\
-				- LOAD_OFFSET) {			\
-		VMLINUX_SYMBOL(__per_cpu_start) = .;			\
-		VMLINUX_SYMBOL(__per_cpu_load) = LOADADDR(.data.percpu) + LOAD_OFFSET;\
-=======
  * Note that this macros defines __per_cpu_load as an absolute symbol.
  * If there is no need to put the percpu section at a predetermined
  * address, use PERCPU().
@@ -493,27 +480,9 @@
 	.data.percpu	: AT(ADDR(.data.percpu) - LOAD_OFFSET) {	\
 		VMLINUX_SYMBOL(__per_cpu_load) = .;			\
 		VMLINUX_SYMBOL(__per_cpu_start) = .;			\
->>>>>>> e4d04071
 		*(.data.percpu.first)					\
 		*(.data.percpu.page_aligned)				\
 		*(.data.percpu)						\
 		*(.data.percpu.shared_aligned)				\
 		VMLINUX_SYMBOL(__per_cpu_end) = .;			\
-<<<<<<< HEAD
-	} phdr								\
-	. = VMLINUX_SYMBOL(__per_cpu_load_abs) + SIZEOF(.data.percpu);
-
-/**
- * PERCPU - define output section for percpu area, simple version
- * @align: required alignment
- *
- * Align to @align and outputs output section for percpu area.  This
- * macro doesn't maniuplate @vaddr or @phdr and __per_cpu_load and
- * __per_cpu_start will be identical.
- */
-#define PERCPU(align)							\
-	. = ALIGN(align);						\
-	PERCPU_VADDR( , )
-=======
-	}
->>>>>>> e4d04071
+	}