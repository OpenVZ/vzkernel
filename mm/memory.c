/*
 *  linux/mm/memory.c
 *
 *  Copyright (C) 1991, 1992, 1993, 1994  Linus Torvalds
 */

/*
 * demand-loading started 01.12.91 - seems it is high on the list of
 * things wanted, and it should be easy to implement. - Linus
 */

/*
 * Ok, demand-loading was easy, shared pages a little bit tricker. Shared
 * pages started 02.12.91, seems to work. - Linus.
 *
 * Tested sharing by executing about 30 /bin/sh: under the old kernel it
 * would have taken more than the 6M I have free, but it worked well as
 * far as I could see.
 *
 * Also corrected some "invalidate()"s - I wasn't doing enough of them.
 */

/*
 * Real VM (paging to/from disk) started 18.12.91. Much more work and
 * thought has to go into this. Oh, well..
 * 19.12.91  -  works, somewhat. Sometimes I get faults, don't know why.
 *		Found it. Everything seems to work now.
 * 20.12.91  -  Ok, making the swap-device changeable like the root.
 */

/*
 * 05.04.94  -  Multi-page memory management added for v1.1.
 * 		Idea by Alex Bligh (alex@cconcepts.co.uk)
 *
 * 16.07.99  -  Support of BIGMEM added by Gerhard Wichert, Siemens AG
 *		(Gerhard.Wichert@pdb.siemens.de)
 *
 * Aug/Sep 2004 Changed to four level page tables (Andi Kleen)
 */

#include <linux/kernel_stat.h>
#include <linux/mm.h>
#include <linux/hugetlb.h>
#include <linux/mman.h>
#include <linux/swap.h>
#include <linux/highmem.h>
#include <linux/pagemap.h>
#include <linux/ksm.h>
#include <linux/rmap.h>
#include <linux/export.h>
#include <linux/delayacct.h>
#include <linux/init.h>
#include <linux/writeback.h>
#include <linux/memcontrol.h>
#include <linux/mmu_notifier.h>
#include <linux/kallsyms.h>
#include <linux/swapops.h>
#include <linux/elf.h>
#include <linux/gfp.h>
#include <linux/migrate.h>
#include <linux/string.h>

#include <asm/io.h>
#include <asm/pgalloc.h>
#include <asm/uaccess.h>
#include <asm/tlb.h>
#include <asm/tlbflush.h>
#include <asm/pgtable.h>

#include "internal.h"

#ifdef LAST_CPUPID_NOT_IN_PAGE_FLAGS
#warning Unfortunate NUMA and NUMA Balancing config, growing page-frame for last_cpupid.
#endif

#ifndef CONFIG_NEED_MULTIPLE_NODES
/* use the per-pgdat data instead for discontigmem - mbligh */
unsigned long max_mapnr;
struct page *mem_map;

EXPORT_SYMBOL(max_mapnr);
EXPORT_SYMBOL(mem_map);
#endif

/*
 * A number of key systems in x86 including ioremap() rely on the assumption
 * that high_memory defines the upper bound on direct map memory, then end
 * of ZONE_NORMAL.  Under CONFIG_DISCONTIG this means that max_low_pfn and
 * highstart_pfn must be the same; there must be no gap between ZONE_NORMAL
 * and ZONE_HIGHMEM.
 */
void * high_memory;

EXPORT_SYMBOL(high_memory);

/*
 * Randomize the address space (stacks, mmaps, brk, etc.).
 *
 * ( When CONFIG_COMPAT_BRK=y we exclude brk from randomization,
 *   as ancient (libc5 based) binaries can segfault. )
 */
int randomize_va_space __read_mostly =
#ifdef CONFIG_COMPAT_BRK
					1;
#else
					2;
#endif

static int __init disable_randmaps(char *s)
{
	randomize_va_space = 0;
	return 1;
}
__setup("norandmaps", disable_randmaps);

unsigned long zero_pfn __read_mostly;
unsigned long highest_memmap_pfn __read_mostly;

/*
 * CONFIG_MMU architectures set up ZERO_PAGE in their paging_init()
 */
static int __init init_zero_pfn(void)
{
	zero_pfn = page_to_pfn(ZERO_PAGE(0));
	return 0;
}
core_initcall(init_zero_pfn);


#if defined(SPLIT_RSS_COUNTING)

void sync_mm_rss(struct mm_struct *mm)
{
	int i;

	for (i = 0; i < NR_MM_COUNTERS; i++) {
		if (current->rss_stat.count[i]) {
			add_mm_counter(mm, i, current->rss_stat.count[i]);
			current->rss_stat.count[i] = 0;
		}
	}
	current->rss_stat.events = 0;
}

static void add_mm_counter_fast(struct mm_struct *mm, int member, int val)
{
	struct task_struct *task = current;

	if (likely(task->mm == mm))
		task->rss_stat.count[member] += val;
	else
		add_mm_counter(mm, member, val);
}
#define inc_mm_counter_fast(mm, member) add_mm_counter_fast(mm, member, 1)
#define dec_mm_counter_fast(mm, member) add_mm_counter_fast(mm, member, -1)

/* sync counter once per 64 page faults */
#define TASK_RSS_EVENTS_THRESH	(64)
static void check_sync_rss_stat(struct task_struct *task)
{
	if (unlikely(task != current))
		return;
	if (unlikely(task->rss_stat.events++ > TASK_RSS_EVENTS_THRESH))
		sync_mm_rss(task->mm);
}
#else /* SPLIT_RSS_COUNTING */

#define inc_mm_counter_fast(mm, member) inc_mm_counter(mm, member)
#define dec_mm_counter_fast(mm, member) dec_mm_counter(mm, member)

static void check_sync_rss_stat(struct task_struct *task)
{
}

#endif /* SPLIT_RSS_COUNTING */

#ifdef HAVE_GENERIC_MMU_GATHER

static int tlb_next_batch(struct mmu_gather *tlb)
{
	struct mmu_gather_batch *batch;

	batch = tlb->active;
	if (batch->next) {
		tlb->active = batch->next;
		return 1;
	}

	if (tlb->batch_count == MAX_GATHER_BATCH_COUNT)
		return 0;

	batch = (void *)__get_free_pages(GFP_NOWAIT | __GFP_NOWARN, 0);
	if (!batch)
		return 0;

	tlb->batch_count++;
	batch->next = NULL;
	batch->nr   = 0;
	batch->max  = MAX_GATHER_BATCH;

	tlb->active->next = batch;
	tlb->active = batch;

	return 1;
}

/* tlb_gather_mmu
 *	Called to initialize an (on-stack) mmu_gather structure for page-table
 *	tear-down from @mm. The @fullmm argument is used when @mm is without
 *	users and we're going to destroy the full address space (exit/execve).
 */
void tlb_gather_mmu(struct mmu_gather *tlb, struct mm_struct *mm, unsigned long start, unsigned long end)
{
	tlb->mm = mm;

	/* Is it from 0 to ~0? */
	tlb->fullmm     = !(start | (end+1));
	tlb->need_flush_all = 0;
	tlb->start	= start;
	tlb->end	= end;
	tlb->need_flush = 0;
	tlb->local.next = NULL;
	tlb->local.nr   = 0;
	tlb->local.max  = ARRAY_SIZE(tlb->__pages);
	tlb->active     = &tlb->local;
	tlb->batch_count = 0;

#ifdef CONFIG_HAVE_RCU_TABLE_FREE
	tlb->batch = NULL;
#endif
}

void tlb_flush_mmu(struct mmu_gather *tlb)
{
	struct mmu_gather_batch *batch;

	if (!tlb->need_flush)
		return;
	tlb->need_flush = 0;
	tlb_flush(tlb);
#ifdef CONFIG_HAVE_RCU_TABLE_FREE
	tlb_table_flush(tlb);
#endif

	for (batch = &tlb->local; batch; batch = batch->next) {
		free_pages_and_swap_cache(batch->pages, batch->nr);
		batch->nr = 0;
	}
	tlb->active = &tlb->local;
}

/* tlb_finish_mmu
 *	Called at the end of the shootdown operation to free up any resources
 *	that were required.
 */
void tlb_finish_mmu(struct mmu_gather *tlb, unsigned long start, unsigned long end)
{
	struct mmu_gather_batch *batch, *next;

	tlb_flush_mmu(tlb);

	/* keep the page table cache within bounds */
	check_pgt_cache();

	for (batch = tlb->local.next; batch; batch = next) {
		next = batch->next;
		free_pages((unsigned long)batch, 0);
	}
	tlb->local.next = NULL;
}

/* __tlb_remove_page
 *	Must perform the equivalent to __free_pte(pte_get_and_clear(ptep)), while
 *	handling the additional races in SMP caused by other CPUs caching valid
 *	mappings in their TLBs. Returns the number of free page slots left.
 *	When out of page slots we must call tlb_flush_mmu().
 */
int __tlb_remove_page(struct mmu_gather *tlb, struct page *page)
{
	struct mmu_gather_batch *batch;

	VM_BUG_ON(!tlb->need_flush);

	batch = tlb->active;
	batch->pages[batch->nr++] = page;
	if (batch->nr == batch->max) {
		if (!tlb_next_batch(tlb))
			return 0;
		batch = tlb->active;
	}
	VM_BUG_ON(batch->nr > batch->max);

	return batch->max - batch->nr;
}

#endif /* HAVE_GENERIC_MMU_GATHER */

#ifdef CONFIG_HAVE_RCU_TABLE_FREE

/*
 * See the comment near struct mmu_table_batch.
 */

static void tlb_remove_table_smp_sync(void *arg)
{
	/* Simply deliver the interrupt */
}

static void tlb_remove_table_one(void *table)
{
	/*
	 * This isn't an RCU grace period and hence the page-tables cannot be
	 * assumed to be actually RCU-freed.
	 *
	 * It is however sufficient for software page-table walkers that rely on
	 * IRQ disabling. See the comment near struct mmu_table_batch.
	 */
	smp_call_function(tlb_remove_table_smp_sync, NULL, 1);
	__tlb_remove_table(table);
}

static void tlb_remove_table_rcu(struct rcu_head *head)
{
	struct mmu_table_batch *batch;
	int i;

	batch = container_of(head, struct mmu_table_batch, rcu);

	for (i = 0; i < batch->nr; i++)
		__tlb_remove_table(batch->tables[i]);

	free_page((unsigned long)batch);
}

void tlb_table_flush(struct mmu_gather *tlb)
{
	struct mmu_table_batch **batch = &tlb->batch;

	if (*batch) {
		call_rcu_sched(&(*batch)->rcu, tlb_remove_table_rcu);
		*batch = NULL;
	}
}

void tlb_remove_table(struct mmu_gather *tlb, void *table)
{
	struct mmu_table_batch **batch = &tlb->batch;

	tlb->need_flush = 1;

	/*
	 * When there's less then two users of this mm there cannot be a
	 * concurrent page-table walk.
	 */
	if (atomic_read(&tlb->mm->mm_users) < 2) {
		__tlb_remove_table(table);
		return;
	}

	if (*batch == NULL) {
		*batch = (struct mmu_table_batch *)__get_free_page(GFP_NOWAIT | __GFP_NOWARN);
		if (*batch == NULL) {
			tlb_remove_table_one(table);
			return;
		}
		(*batch)->nr = 0;
	}
	(*batch)->tables[(*batch)->nr++] = table;
	if ((*batch)->nr == MAX_TABLE_BATCH)
		tlb_table_flush(tlb);
}

#endif /* CONFIG_HAVE_RCU_TABLE_FREE */

/*
 * Note: this doesn't free the actual pages themselves. That
 * has been handled earlier when unmapping all the memory regions.
 */
static void free_pte_range(struct mmu_gather *tlb, pmd_t *pmd,
			   unsigned long addr)
{
	pgtable_t token = pmd_pgtable(*pmd);
	pmd_clear(pmd);
	pte_free_tlb(tlb, token, addr);
	atomic_long_dec(&tlb->mm->nr_ptes);
}

static inline void free_pmd_range(struct mmu_gather *tlb, pud_t *pud,
				unsigned long addr, unsigned long end,
				unsigned long floor, unsigned long ceiling)
{
	pmd_t *pmd;
	unsigned long next;
	unsigned long start;

	start = addr;
	pmd = pmd_offset(pud, addr);
	do {
		next = pmd_addr_end(addr, end);
		if (pmd_none_or_clear_bad(pmd))
			continue;
		free_pte_range(tlb, pmd, addr);
	} while (pmd++, addr = next, addr != end);

	start &= PUD_MASK;
	if (start < floor)
		return;
	if (ceiling) {
		ceiling &= PUD_MASK;
		if (!ceiling)
			return;
	}
	if (end - 1 > ceiling - 1)
		return;

	pmd = pmd_offset(pud, start);
	pud_clear(pud);
	pmd_free_tlb(tlb, pmd, start);
}

static inline void free_pud_range(struct mmu_gather *tlb, pgd_t *pgd,
				unsigned long addr, unsigned long end,
				unsigned long floor, unsigned long ceiling)
{
	pud_t *pud;
	unsigned long next;
	unsigned long start;

	start = addr;
	pud = pud_offset(pgd, addr);
	do {
		next = pud_addr_end(addr, end);
		if (pud_none_or_clear_bad(pud))
			continue;
		free_pmd_range(tlb, pud, addr, next, floor, ceiling);
	} while (pud++, addr = next, addr != end);

	start &= PGDIR_MASK;
	if (start < floor)
		return;
	if (ceiling) {
		ceiling &= PGDIR_MASK;
		if (!ceiling)
			return;
	}
	if (end - 1 > ceiling - 1)
		return;

	pud = pud_offset(pgd, start);
	pgd_clear(pgd);
	pud_free_tlb(tlb, pud, start);
}

/*
 * This function frees user-level page tables of a process.
 */
void free_pgd_range(struct mmu_gather *tlb,
			unsigned long addr, unsigned long end,
			unsigned long floor, unsigned long ceiling)
{
	pgd_t *pgd;
	unsigned long next;

	/*
	 * The next few lines have given us lots of grief...
	 *
	 * Why are we testing PMD* at this top level?  Because often
	 * there will be no work to do at all, and we'd prefer not to
	 * go all the way down to the bottom just to discover that.
	 *
	 * Why all these "- 1"s?  Because 0 represents both the bottom
	 * of the address space and the top of it (using -1 for the
	 * top wouldn't help much: the masks would do the wrong thing).
	 * The rule is that addr 0 and floor 0 refer to the bottom of
	 * the address space, but end 0 and ceiling 0 refer to the top
	 * Comparisons need to use "end - 1" and "ceiling - 1" (though
	 * that end 0 case should be mythical).
	 *
	 * Wherever addr is brought up or ceiling brought down, we must
	 * be careful to reject "the opposite 0" before it confuses the
	 * subsequent tests.  But what about where end is brought down
	 * by PMD_SIZE below? no, end can't go down to 0 there.
	 *
	 * Whereas we round start (addr) and ceiling down, by different
	 * masks at different levels, in order to test whether a table
	 * now has no other vmas using it, so can be freed, we don't
	 * bother to round floor or end up - the tests don't need that.
	 */

	addr &= PMD_MASK;
	if (addr < floor) {
		addr += PMD_SIZE;
		if (!addr)
			return;
	}
	if (ceiling) {
		ceiling &= PMD_MASK;
		if (!ceiling)
			return;
	}
	if (end - 1 > ceiling - 1)
		end -= PMD_SIZE;
	if (addr > end - 1)
		return;

	pgd = pgd_offset(tlb->mm, addr);
	do {
		next = pgd_addr_end(addr, end);
		if (pgd_none_or_clear_bad(pgd))
			continue;
		free_pud_range(tlb, pgd, addr, next, floor, ceiling);
	} while (pgd++, addr = next, addr != end);
}

void free_pgtables(struct mmu_gather *tlb, struct vm_area_struct *vma,
		unsigned long floor, unsigned long ceiling)
{
	while (vma) {
		struct vm_area_struct *next = vma->vm_next;
		unsigned long addr = vma->vm_start;

		/*
		 * Hide vma from rmap and truncate_pagecache before freeing
		 * pgtables
		 */
		unlink_anon_vmas(vma);
		unlink_file_vma(vma);

		if (is_vm_hugetlb_page(vma)) {
			hugetlb_free_pgd_range(tlb, addr, vma->vm_end,
				floor, next? next->vm_start: ceiling);
		} else {
			/*
			 * Optimization: gather nearby vmas into one call down
			 */
			while (next && next->vm_start <= vma->vm_end + PMD_SIZE
			       && !is_vm_hugetlb_page(next)) {
				vma = next;
				next = vma->vm_next;
				unlink_anon_vmas(vma);
				unlink_file_vma(vma);
			}
			free_pgd_range(tlb, addr, vma->vm_end,
				floor, next? next->vm_start: ceiling);
		}
		vma = next;
	}
}

int __pte_alloc(struct mm_struct *mm, struct vm_area_struct *vma,
		pmd_t *pmd, unsigned long address)
{
	spinlock_t *ptl;
	pgtable_t new = pte_alloc_one(mm, address);
	int wait_split_huge_page;
	if (!new)
		return -ENOMEM;

	/*
	 * Ensure all pte setup (eg. pte page lock and page clearing) are
	 * visible before the pte is made visible to other CPUs by being
	 * put into page tables.
	 *
	 * The other side of the story is the pointer chasing in the page
	 * table walking code (when walking the page table without locking;
	 * ie. most of the time). Fortunately, these data accesses consist
	 * of a chain of data-dependent loads, meaning most CPUs (alpha
	 * being the notable exception) will already guarantee loads are
	 * seen in-order. See the alpha page table accessors for the
	 * smp_read_barrier_depends() barriers in page table walking code.
	 */
	smp_wmb(); /* Could be smp_wmb__xxx(before|after)_spin_lock */

	ptl = pmd_lock(mm, pmd);
	wait_split_huge_page = 0;
	if (likely(pmd_none(*pmd))) {	/* Has another populated it ? */
		atomic_long_inc(&mm->nr_ptes);
		pmd_populate(mm, pmd, new);
		new = NULL;
	} else if (unlikely(pmd_trans_splitting(*pmd)))
		wait_split_huge_page = 1;
	spin_unlock(ptl);
	if (new)
		pte_free(mm, new);
	if (wait_split_huge_page)
		wait_split_huge_page(vma->anon_vma, pmd);
	return 0;
}

int __pte_alloc_kernel(pmd_t *pmd, unsigned long address)
{
	pte_t *new = pte_alloc_one_kernel(&init_mm, address);
	if (!new)
		return -ENOMEM;

	smp_wmb(); /* See comment in __pte_alloc */

	spin_lock(&init_mm.page_table_lock);
	if (likely(pmd_none(*pmd))) {	/* Has another populated it ? */
		pmd_populate_kernel(&init_mm, pmd, new);
		new = NULL;
	} else
		VM_BUG_ON(pmd_trans_splitting(*pmd));
	spin_unlock(&init_mm.page_table_lock);
	if (new)
		pte_free_kernel(&init_mm, new);
	return 0;
}

static inline void init_rss_vec(int *rss)
{
	memset(rss, 0, sizeof(int) * NR_MM_COUNTERS);
}

static inline void add_mm_rss_vec(struct mm_struct *mm, int *rss)
{
	int i;

	if (current->mm == mm)
		sync_mm_rss(mm);
	for (i = 0; i < NR_MM_COUNTERS; i++)
		if (rss[i])
			add_mm_counter(mm, i, rss[i]);
}

/*
 * This function is called to print an error when a bad pte
 * is found. For example, we might have a PFN-mapped pte in
 * a region that doesn't allow it.
 *
 * The calling function must still handle the error.
 */
static void print_bad_pte(struct vm_area_struct *vma, unsigned long addr,
			  pte_t pte, struct page *page)
{
	pgd_t *pgd = pgd_offset(vma->vm_mm, addr);
	pud_t *pud = pud_offset(pgd, addr);
	pmd_t *pmd = pmd_offset(pud, addr);
	struct address_space *mapping;
	pgoff_t index;
	static unsigned long resume;
	static unsigned long nr_shown;
	static unsigned long nr_unshown;

	/*
	 * Allow a burst of 60 reports, then keep quiet for that minute;
	 * or allow a steady drip of one report per second.
	 */
	if (nr_shown == 60) {
		if (time_before(jiffies, resume)) {
			nr_unshown++;
			return;
		}
		if (nr_unshown) {
			printk(KERN_ALERT
				"BUG: Bad page map: %lu messages suppressed\n",
				nr_unshown);
			nr_unshown = 0;
		}
		nr_shown = 0;
	}
	if (nr_shown++ == 0)
		resume = jiffies + 60 * HZ;

	mapping = vma->vm_file ? vma->vm_file->f_mapping : NULL;
	index = linear_page_index(vma, addr);

	printk(KERN_ALERT
		"BUG: Bad page map in process %s  pte:%08llx pmd:%08llx\n",
		current->comm,
		(long long)pte_val(pte), (long long)pmd_val(*pmd));
	if (page)
		dump_page(page);
	printk(KERN_ALERT
		"addr:%p vm_flags:%08lx anon_vma:%p mapping:%p index:%lx\n",
		(void *)addr, vma->vm_flags, vma->anon_vma, mapping, index);
	/*
	 * Choose text because data symbols depend on CONFIG_KALLSYMS_ALL=y
	 */
	if (vma->vm_ops)
		printk(KERN_ALERT "vma->vm_ops->fault: %pSR\n",
		       vma->vm_ops->fault);
	if (vma->vm_file)
		printk(KERN_ALERT "vma->vm_file->f_op->mmap: %pSR\n",
		       vma->vm_file->f_op->mmap);
	dump_stack();
	add_taint(TAINT_BAD_PAGE, LOCKDEP_NOW_UNRELIABLE);
}

static inline bool is_cow_mapping(vm_flags_t flags)
{
	return (flags & (VM_SHARED | VM_MAYWRITE)) == VM_MAYWRITE;
}

/*
 * vm_normal_page -- This function gets the "struct page" associated with a pte.
 *
 * "Special" mappings do not wish to be associated with a "struct page" (either
 * it doesn't exist, or it exists but they don't want to touch it). In this
 * case, NULL is returned here. "Normal" mappings do have a struct page.
 *
 * There are 2 broad cases. Firstly, an architecture may define a pte_special()
 * pte bit, in which case this function is trivial. Secondly, an architecture
 * may not have a spare pte bit, which requires a more complicated scheme,
 * described below.
 *
 * A raw VM_PFNMAP mapping (ie. one that is not COWed) is always considered a
 * special mapping (even if there are underlying and valid "struct pages").
 * COWed pages of a VM_PFNMAP are always normal.
 *
 * The way we recognize COWed pages within VM_PFNMAP mappings is through the
 * rules set up by "remap_pfn_range()": the vma will have the VM_PFNMAP bit
 * set, and the vm_pgoff will point to the first PFN mapped: thus every special
 * mapping will always honor the rule
 *
 *	pfn_of_page == vma->vm_pgoff + ((addr - vma->vm_start) >> PAGE_SHIFT)
 *
 * And for normal mappings this is false.
 *
 * This restricts such mappings to be a linear translation from virtual address
 * to pfn. To get around this restriction, we allow arbitrary mappings so long
 * as the vma is not a COW mapping; in that case, we know that all ptes are
 * special (because none can have been COWed).
 *
 *
 * In order to support COW of arbitrary special mappings, we have VM_MIXEDMAP.
 *
 * VM_MIXEDMAP mappings can likewise contain memory with or without "struct
 * page" backing, however the difference is that _all_ pages with a struct
 * page (that is, those where pfn_valid is true) are refcounted and considered
 * normal pages by the VM. The disadvantage is that pages are refcounted
 * (which can be slower and simply not an option for some PFNMAP users). The
 * advantage is that we don't have to follow the strict linearity rule of
 * PFNMAP mappings in order to support COWable mappings.
 *
 */
#ifdef __HAVE_ARCH_PTE_SPECIAL
# define HAVE_PTE_SPECIAL 1
#else
# define HAVE_PTE_SPECIAL 0
#endif
struct page *vm_normal_page(struct vm_area_struct *vma, unsigned long addr,
				pte_t pte)
{
	unsigned long pfn = pte_pfn(pte);

	if (HAVE_PTE_SPECIAL) {
		if (likely(!pte_special(pte)))
			goto check_pfn;
		if (vma->vm_flags & (VM_PFNMAP | VM_MIXEDMAP))
			return NULL;
		if (!is_zero_pfn(pfn))
			print_bad_pte(vma, addr, pte, NULL);
		return NULL;
	}

	/* !HAVE_PTE_SPECIAL case follows: */

	if (unlikely(vma->vm_flags & (VM_PFNMAP|VM_MIXEDMAP))) {
		if (vma->vm_flags & VM_MIXEDMAP) {
			if (!pfn_valid(pfn))
				return NULL;
			goto out;
		} else {
			unsigned long off;
			off = (addr - vma->vm_start) >> PAGE_SHIFT;
			if (pfn == vma->vm_pgoff + off)
				return NULL;
			if (!is_cow_mapping(vma->vm_flags))
				return NULL;
		}
	}

	if (is_zero_pfn(pfn))
		return NULL;
check_pfn:
	if (unlikely(pfn > highest_memmap_pfn)) {
		print_bad_pte(vma, addr, pte, NULL);
		return NULL;
	}

	/*
	 * NOTE! We still have PageReserved() pages in the page tables.
	 * eg. VDSO mappings can cause them to exist.
	 */
out:
	return pfn_to_page(pfn);
}

/*
 * copy one vm_area from one task to the other. Assumes the page tables
 * already present in the new task to be cleared in the whole range
 * covered by this vma.
 */

static inline unsigned long
copy_one_pte(struct mm_struct *dst_mm, struct mm_struct *src_mm,
		pte_t *dst_pte, pte_t *src_pte, struct vm_area_struct *vma,
		unsigned long addr, int *rss)
{
	unsigned long vm_flags = vma->vm_flags;
	pte_t pte = *src_pte;
	struct page *page;

	/* pte contains position in swap or file, so copy. */
	if (unlikely(!pte_present(pte))) {
		if (!pte_file(pte)) {
			swp_entry_t entry = pte_to_swp_entry(pte);

			if (swap_duplicate(entry) < 0)
				return entry.val;

			/* make sure dst_mm is on swapoff's mmlist. */
			if (unlikely(list_empty(&dst_mm->mmlist))) {
				spin_lock(&mmlist_lock);
				if (list_empty(&dst_mm->mmlist))
					list_add(&dst_mm->mmlist,
						 &src_mm->mmlist);
				spin_unlock(&mmlist_lock);
			}
			if (likely(!non_swap_entry(entry)))
				rss[MM_SWAPENTS]++;
			else if (is_migration_entry(entry)) {
				page = migration_entry_to_page(entry);

				if (PageAnon(page))
					rss[MM_ANONPAGES]++;
				else
					rss[MM_FILEPAGES]++;

				if (is_write_migration_entry(entry) &&
				    is_cow_mapping(vm_flags)) {
					/*
					 * COW mappings require pages in both
					 * parent and child to be set to read.
					 */
					make_migration_entry_read(&entry);
					pte = swp_entry_to_pte(entry);
					if (pte_swp_soft_dirty(*src_pte))
						pte = pte_swp_mksoft_dirty(pte);
					set_pte_at(src_mm, addr, src_pte, pte);
				}
			}
		}
		goto out_set_pte;
	}

	/*
	 * If it's a COW mapping, write protect it both
	 * in the parent and the child
	 */
	if (is_cow_mapping(vm_flags)) {
		ptep_set_wrprotect(src_mm, addr, src_pte);
		pte = pte_wrprotect(pte);
	}

	/*
	 * If it's a shared mapping, mark it clean in
	 * the child
	 */
	if (vm_flags & VM_SHARED)
		pte = pte_mkclean(pte);
	pte = pte_mkold(pte);

	page = vm_normal_page(vma, addr, pte);
	if (page) {
		get_page(page);
		page_dup_rmap(page);
		if (PageAnon(page))
			rss[MM_ANONPAGES]++;
		else
			rss[MM_FILEPAGES]++;
	}

out_set_pte:
	set_pte_at(dst_mm, addr, dst_pte, pte);
	return 0;
}

int copy_pte_range(struct mm_struct *dst_mm, struct mm_struct *src_mm,
		   pmd_t *dst_pmd, pmd_t *src_pmd, struct vm_area_struct *vma,
		   unsigned long addr, unsigned long end)
{
	pte_t *orig_src_pte, *orig_dst_pte;
	pte_t *src_pte, *dst_pte;
	spinlock_t *src_ptl, *dst_ptl;
	int progress = 0;
	int rss[NR_MM_COUNTERS];
	swp_entry_t entry = (swp_entry_t){0};

again:
	init_rss_vec(rss);

	dst_pte = pte_alloc_map_lock(dst_mm, dst_pmd, addr, &dst_ptl);
	if (!dst_pte)
		return -ENOMEM;
	src_pte = pte_offset_map(src_pmd, addr);
	src_ptl = pte_lockptr(src_mm, src_pmd);
	spin_lock_nested(src_ptl, SINGLE_DEPTH_NESTING);
	orig_src_pte = src_pte;
	orig_dst_pte = dst_pte;
	arch_enter_lazy_mmu_mode();

	do {
		/*
		 * We are holding two locks at this point - either of them
		 * could generate latencies in another task on another CPU.
		 */
		if (progress >= 32) {
			progress = 0;
			if (need_resched() ||
			    spin_needbreak(src_ptl) || spin_needbreak(dst_ptl))
				break;
		}
		if (pte_none(*src_pte)) {
			progress++;
			continue;
		}
		entry.val = copy_one_pte(dst_mm, src_mm, dst_pte, src_pte,
							vma, addr, rss);
		if (entry.val)
			break;
		progress += 8;
	} while (dst_pte++, src_pte++, addr += PAGE_SIZE, addr != end);

	arch_leave_lazy_mmu_mode();
	spin_unlock(src_ptl);
	pte_unmap(orig_src_pte);
	add_mm_rss_vec(dst_mm, rss);
	pte_unmap_unlock(orig_dst_pte, dst_ptl);
	cond_resched();

	if (entry.val) {
		if (add_swap_count_continuation(entry, GFP_KERNEL) < 0)
			return -ENOMEM;
		progress = 0;
	}
	if (addr != end)
		goto again;
	return 0;
}

static inline int copy_pmd_range(struct mm_struct *dst_mm, struct mm_struct *src_mm,
		pud_t *dst_pud, pud_t *src_pud, struct vm_area_struct *vma,
		unsigned long addr, unsigned long end)
{
	pmd_t *src_pmd, *dst_pmd;
	unsigned long next;

	dst_pmd = pmd_alloc(dst_mm, dst_pud, addr);
	if (!dst_pmd)
		return -ENOMEM;
	src_pmd = pmd_offset(src_pud, addr);
	do {
		next = pmd_addr_end(addr, end);
		if (pmd_trans_huge(*src_pmd)) {
			int err;
			VM_BUG_ON(next-addr != HPAGE_PMD_SIZE);
			err = copy_huge_pmd(dst_mm, src_mm,
					    dst_pmd, src_pmd, addr, vma);
			if (err == -ENOMEM)
				return -ENOMEM;
			if (!err)
				continue;
			/* fall through */
		}
		if (pmd_none_or_clear_bad(src_pmd))
			continue;
		if (copy_pte_range(dst_mm, src_mm, dst_pmd, src_pmd,
						vma, addr, next))
			return -ENOMEM;
	} while (dst_pmd++, src_pmd++, addr = next, addr != end);
	return 0;
}

static inline int copy_pud_range(struct mm_struct *dst_mm, struct mm_struct *src_mm,
		pgd_t *dst_pgd, pgd_t *src_pgd, struct vm_area_struct *vma,
		unsigned long addr, unsigned long end)
{
	pud_t *src_pud, *dst_pud;
	unsigned long next;

	dst_pud = pud_alloc(dst_mm, dst_pgd, addr);
	if (!dst_pud)
		return -ENOMEM;
	src_pud = pud_offset(src_pgd, addr);
	do {
		next = pud_addr_end(addr, end);
		if (pud_none_or_clear_bad(src_pud))
			continue;
		if (copy_pmd_range(dst_mm, src_mm, dst_pud, src_pud,
						vma, addr, next))
			return -ENOMEM;
	} while (dst_pud++, src_pud++, addr = next, addr != end);
	return 0;
}

int copy_page_range(struct mm_struct *dst_mm, struct mm_struct *src_mm,
		struct vm_area_struct *vma)
{
	pgd_t *src_pgd, *dst_pgd;
	unsigned long next;
	unsigned long addr = vma->vm_start;
	unsigned long end = vma->vm_end;
	unsigned long mmun_start;	/* For mmu_notifiers */
	unsigned long mmun_end;		/* For mmu_notifiers */
	bool is_cow;
	int ret;

	/*
	 * Don't copy ptes where a page fault will fill them correctly.
	 * Fork becomes much lighter when there are big shared or private
	 * readonly mappings. The tradeoff is that copy_page_range is more
	 * efficient than faulting.
	 */
	if (!(vma->vm_flags & (VM_HUGETLB | VM_NONLINEAR |
			       VM_PFNMAP | VM_MIXEDMAP))) {
		if (!vma->anon_vma)
			return 0;
	}

	if (is_vm_hugetlb_page(vma))
		return copy_hugetlb_page_range(dst_mm, src_mm, vma);

	if (unlikely(vma->vm_flags & VM_PFNMAP)) {
		/*
		 * We do not free on error cases below as remove_vma
		 * gets called on error from higher level routine
		 */
		ret = track_pfn_copy(vma);
		if (ret)
			return ret;
	}

	/*
	 * We need to invalidate the secondary MMU mappings only when
	 * there could be a permission downgrade on the ptes of the
	 * parent mm. And a permission downgrade will only happen if
	 * is_cow_mapping() returns true.
	 */
	is_cow = is_cow_mapping(vma->vm_flags);
	mmun_start = addr;
	mmun_end   = end;
	if (is_cow)
		mmu_notifier_invalidate_range_start(src_mm, mmun_start,
						    mmun_end);

	ret = 0;
	dst_pgd = pgd_offset(dst_mm, addr);
	src_pgd = pgd_offset(src_mm, addr);
	do {
		next = pgd_addr_end(addr, end);
		if (pgd_none_or_clear_bad(src_pgd))
			continue;
		if (unlikely(copy_pud_range(dst_mm, src_mm, dst_pgd, src_pgd,
					    vma, addr, next))) {
			ret = -ENOMEM;
			break;
		}
	} while (dst_pgd++, src_pgd++, addr = next, addr != end);

	if (is_cow)
		mmu_notifier_invalidate_range_end(src_mm, mmun_start, mmun_end);
	return ret;
}

static unsigned long zap_pte_range(struct mmu_gather *tlb,
				struct vm_area_struct *vma, pmd_t *pmd,
				unsigned long addr, unsigned long end,
				struct zap_details *details)
{
	struct mm_struct *mm = tlb->mm;
	int force_flush = 0;
	int rss[NR_MM_COUNTERS];
	spinlock_t *ptl;
	pte_t *start_pte;
	pte_t *pte;

again:
	init_rss_vec(rss);
	start_pte = pte_offset_map_lock(mm, pmd, addr, &ptl);
	pte = start_pte;
	arch_enter_lazy_mmu_mode();
	do {
		pte_t ptent = *pte;
		if (pte_none(ptent)) {
			continue;
		}

		if (pte_present(ptent)) {
			struct page *page;

			page = vm_normal_page(vma, addr, ptent);
			if (unlikely(details) && page) {
				/*
				 * unmap_shared_mapping_pages() wants to
				 * invalidate cache without truncating:
				 * unmap shared but keep private pages.
				 */
				if (details->check_mapping &&
				    details->check_mapping != page->mapping)
					continue;
				/*
				 * Each page->index must be checked when
				 * invalidating or truncating nonlinear.
				 */
				if (details->nonlinear_vma &&
				    (page->index < details->first_index ||
				     page->index > details->last_index))
					continue;
			}
			ptent = ptep_get_and_clear_full(mm, addr, pte,
							tlb->fullmm);
			tlb_remove_tlb_entry(tlb, pte, addr);
			if (unlikely(!page))
				continue;
			if (unlikely(details) && details->nonlinear_vma
			    && linear_page_index(details->nonlinear_vma,
						addr) != page->index) {
				pte_t ptfile = pgoff_to_pte(page->index);
				if (pte_soft_dirty(ptent))
					pte_file_mksoft_dirty(ptfile);
				set_pte_at(mm, addr, pte, ptfile);
			}
			if (PageAnon(page))
				rss[MM_ANONPAGES]--;
			else {
				if (pte_dirty(ptent))
					set_page_dirty(page);
				if (pte_young(ptent) &&
				    likely(!(vma->vm_flags & VM_SEQ_READ)))
					mark_page_accessed(page);
				rss[MM_FILEPAGES]--;
			}
			page_remove_rmap(page);
			if (unlikely(page_mapcount(page) < 0))
				print_bad_pte(vma, addr, ptent, page);
			force_flush = !__tlb_remove_page(tlb, page);
			if (force_flush)
				break;
			continue;
		}
		/*
		 * If details->check_mapping, we leave swap entries;
		 * if details->nonlinear_vma, we leave file entries.
		 */
		if (unlikely(details))
			continue;
		if (pte_file(ptent)) {
			if (unlikely(!(vma->vm_flags & VM_NONLINEAR)))
				print_bad_pte(vma, addr, ptent, NULL);
		} else {
			swp_entry_t entry = pte_to_swp_entry(ptent);

			if (!non_swap_entry(entry))
				rss[MM_SWAPENTS]--;
			else if (is_migration_entry(entry)) {
				struct page *page;

				page = migration_entry_to_page(entry);

				if (PageAnon(page))
					rss[MM_ANONPAGES]--;
				else
					rss[MM_FILEPAGES]--;
			}
			if (unlikely(!free_swap_and_cache(entry)))
				print_bad_pte(vma, addr, ptent, NULL);
		}
		pte_clear_not_present_full(mm, addr, pte, tlb->fullmm);
	} while (pte++, addr += PAGE_SIZE, addr != end);

	add_mm_rss_vec(mm, rss);
	arch_leave_lazy_mmu_mode();
	pte_unmap_unlock(start_pte, ptl);

	/*
	 * mmu_gather ran out of room to batch pages, we break out of
	 * the PTE lock to avoid doing the potential expensive TLB invalidate
	 * and page-free while holding it.
	 */
	if (force_flush) {
		unsigned long old_end;

		force_flush = 0;

		/*
		 * Flush the TLB just for the previous segment,
		 * then update the range to be the remaining
		 * TLB range.
		 */
		old_end = tlb->end;
		tlb->end = addr;

		tlb_flush_mmu(tlb);

		tlb->start = addr;
		tlb->end = old_end;

		if (addr != end)
			goto again;
	}

	return addr;
}

static inline unsigned long zap_pmd_range(struct mmu_gather *tlb,
				struct vm_area_struct *vma, pud_t *pud,
				unsigned long addr, unsigned long end,
				struct zap_details *details)
{
	pmd_t *pmd;
	unsigned long next;

	pmd = pmd_offset(pud, addr);
	do {
		next = pmd_addr_end(addr, end);
		if (pmd_trans_huge(*pmd)) {
			if (next - addr != HPAGE_PMD_SIZE) {
#ifdef CONFIG_DEBUG_VM
				if (!rwsem_is_locked(&tlb->mm->mmap_sem)) {
					pr_err("%s: mmap_sem is unlocked! addr=0x%lx end=0x%lx vma->vm_start=0x%lx vma->vm_end=0x%lx\n",
						__func__, addr, end,
						vma->vm_start,
						vma->vm_end);
					BUG();
				}
#endif
				split_huge_page_pmd(vma, addr, pmd);
			} else if (zap_huge_pmd(tlb, vma, pmd, addr))
				goto next;
			/* fall through */
		}
		/*
		 * Here there can be other concurrent MADV_DONTNEED or
		 * trans huge page faults running, and if the pmd is
		 * none or trans huge it can change under us. This is
		 * because MADV_DONTNEED holds the mmap_sem in read
		 * mode.
		 */
		if (pmd_none_or_trans_huge_or_clear_bad(pmd))
			goto next;
		next = zap_pte_range(tlb, vma, pmd, addr, next, details);
next:
		cond_resched();
	} while (pmd++, addr = next, addr != end);

	return addr;
}

static inline unsigned long zap_pud_range(struct mmu_gather *tlb,
				struct vm_area_struct *vma, pgd_t *pgd,
				unsigned long addr, unsigned long end,
				struct zap_details *details)
{
	pud_t *pud;
	unsigned long next;

	pud = pud_offset(pgd, addr);
	do {
		next = pud_addr_end(addr, end);
		if (pud_none_or_clear_bad(pud))
			continue;
		next = zap_pmd_range(tlb, vma, pud, addr, next, details);
	} while (pud++, addr = next, addr != end);

	return addr;
}

static void unmap_page_range(struct mmu_gather *tlb,
			     struct vm_area_struct *vma,
			     unsigned long addr, unsigned long end,
			     struct zap_details *details)
{
	pgd_t *pgd;
	unsigned long next;

	if (details && !details->check_mapping && !details->nonlinear_vma)
		details = NULL;

	BUG_ON(addr >= end);
	mem_cgroup_uncharge_start();
	tlb_start_vma(tlb, vma);
	pgd = pgd_offset(vma->vm_mm, addr);
	do {
		next = pgd_addr_end(addr, end);
		if (pgd_none_or_clear_bad(pgd))
			continue;
		next = zap_pud_range(tlb, vma, pgd, addr, next, details);
	} while (pgd++, addr = next, addr != end);
	tlb_end_vma(tlb, vma);
	mem_cgroup_uncharge_end();
}


static void unmap_single_vma(struct mmu_gather *tlb,
		struct vm_area_struct *vma, unsigned long start_addr,
		unsigned long end_addr,
		struct zap_details *details)
{
	unsigned long start = max(vma->vm_start, start_addr);
	unsigned long end;

	if (start >= vma->vm_end)
		return;
	end = min(vma->vm_end, end_addr);
	if (end <= vma->vm_start)
		return;

	if (vma->vm_file)
		uprobe_munmap(vma, start, end);

	if (unlikely(vma->vm_flags & VM_PFNMAP))
		untrack_pfn(vma, 0, 0);

	if (start != end) {
		if (unlikely(is_vm_hugetlb_page(vma))) {
			/*
			 * It is undesirable to test vma->vm_file as it
			 * should be non-null for valid hugetlb area.
			 * However, vm_file will be NULL in the error
			 * cleanup path of do_mmap_pgoff. When
			 * hugetlbfs ->mmap method fails,
			 * do_mmap_pgoff() nullifies vma->vm_file
			 * before calling this function to clean up.
			 * Since no pte has actually been setup, it is
			 * safe to do nothing in this case.
			 */
			if (vma->vm_file) {
				mutex_lock(&vma->vm_file->f_mapping->i_mmap_mutex);
				__unmap_hugepage_range_final(tlb, vma, start, end, NULL);
				mutex_unlock(&vma->vm_file->f_mapping->i_mmap_mutex);
			}
		} else
			unmap_page_range(tlb, vma, start, end, details);
	}
}

/**
 * unmap_vmas - unmap a range of memory covered by a list of vma's
 * @tlb: address of the caller's struct mmu_gather
 * @vma: the starting vma
 * @start_addr: virtual address at which to start unmapping
 * @end_addr: virtual address at which to end unmapping
 *
 * Unmap all pages in the vma list.
 *
 * Only addresses between `start' and `end' will be unmapped.
 *
 * The VMA list must be sorted in ascending virtual address order.
 *
 * unmap_vmas() assumes that the caller will flush the whole unmapped address
 * range after unmap_vmas() returns.  So the only responsibility here is to
 * ensure that any thus-far unmapped pages are flushed before unmap_vmas()
 * drops the lock and schedules.
 */
void unmap_vmas(struct mmu_gather *tlb,
		struct vm_area_struct *vma, unsigned long start_addr,
		unsigned long end_addr)
{
	struct mm_struct *mm = vma->vm_mm;

	mmu_notifier_invalidate_range_start(mm, start_addr, end_addr);
	for ( ; vma && vma->vm_start < end_addr; vma = vma->vm_next)
		unmap_single_vma(tlb, vma, start_addr, end_addr, NULL);
	mmu_notifier_invalidate_range_end(mm, start_addr, end_addr);
}

/**
 * zap_page_range - remove user pages in a given range
 * @vma: vm_area_struct holding the applicable pages
 * @start: starting address of pages to zap
 * @size: number of bytes to zap
 * @details: details of nonlinear truncation or shared cache invalidation
 *
 * Caller must protect the VMA list
 */
void zap_page_range(struct vm_area_struct *vma, unsigned long start,
		unsigned long size, struct zap_details *details)
{
	struct mm_struct *mm = vma->vm_mm;
	struct mmu_gather tlb;
	unsigned long end = start + size;

	lru_add_drain();
	tlb_gather_mmu(&tlb, mm, start, end);
	update_hiwater_rss(mm);
	mmu_notifier_invalidate_range_start(mm, start, end);
	for ( ; vma && vma->vm_start < end; vma = vma->vm_next)
		unmap_single_vma(&tlb, vma, start, end, details);
	mmu_notifier_invalidate_range_end(mm, start, end);
	tlb_finish_mmu(&tlb, start, end);
}

/**
 * zap_page_range_single - remove user pages in a given range
 * @vma: vm_area_struct holding the applicable pages
 * @address: starting address of pages to zap
 * @size: number of bytes to zap
 * @details: details of nonlinear truncation or shared cache invalidation
 *
 * The range must fit into one VMA.
 */
static void zap_page_range_single(struct vm_area_struct *vma, unsigned long address,
		unsigned long size, struct zap_details *details)
{
	struct mm_struct *mm = vma->vm_mm;
	struct mmu_gather tlb;
	unsigned long end = address + size;

	lru_add_drain();
	tlb_gather_mmu(&tlb, mm, address, end);
	update_hiwater_rss(mm);
	mmu_notifier_invalidate_range_start(mm, address, end);
	unmap_single_vma(&tlb, vma, address, end, details);
	mmu_notifier_invalidate_range_end(mm, address, end);
	tlb_finish_mmu(&tlb, address, end);
}

/**
 * zap_vma_ptes - remove ptes mapping the vma
 * @vma: vm_area_struct holding ptes to be zapped
 * @address: starting address of pages to zap
 * @size: number of bytes to zap
 *
 * This function only unmaps ptes assigned to VM_PFNMAP vmas.
 *
 * The entire address range must be fully contained within the vma.
 *
 * Returns 0 if successful.
 */
int zap_vma_ptes(struct vm_area_struct *vma, unsigned long address,
		unsigned long size)
{
	if (address < vma->vm_start || address + size > vma->vm_end ||
	    		!(vma->vm_flags & VM_PFNMAP))
		return -1;
	zap_page_range_single(vma, address, size, NULL);
	return 0;
}
EXPORT_SYMBOL_GPL(zap_vma_ptes);

/**
 * follow_page_mask - look up a page descriptor from a user-virtual address
 * @vma: vm_area_struct mapping @address
 * @address: virtual address to look up
 * @flags: flags modifying lookup behaviour
 * @page_mask: on output, *page_mask is set according to the size of the page
 *
 * @flags can have FOLL_ flags set, defined in <linux/mm.h>
 *
 * Returns the mapped (struct page *), %NULL if no mapping exists, or
 * an error pointer if there is a mapping to something not represented
 * by a page descriptor (see also vm_normal_page()).
 */
struct page *follow_page_mask(struct vm_area_struct *vma,
			      unsigned long address, unsigned int flags,
			      unsigned int *page_mask)
{
	pgd_t *pgd;
	pud_t *pud;
	pmd_t *pmd;
	pte_t *ptep, pte;
	spinlock_t *ptl;
	struct page *page;
	struct mm_struct *mm = vma->vm_mm;

	*page_mask = 0;

	page = follow_huge_addr(mm, address, flags & FOLL_WRITE);
	if (!IS_ERR(page)) {
		BUG_ON(flags & FOLL_GET);
		goto out;
	}

	page = NULL;
	pgd = pgd_offset(mm, address);
	if (pgd_none(*pgd) || unlikely(pgd_bad(*pgd)))
		goto no_page_table;

	pud = pud_offset(pgd, address);
	if (pud_none(*pud))
		goto no_page_table;
	if (pud_huge(*pud) && vma->vm_flags & VM_HUGETLB) {
		if (flags & FOLL_GET)
			goto out;
		page = follow_huge_pud(mm, address, pud, flags & FOLL_WRITE);
		goto out;
	}
	if (unlikely(pud_bad(*pud)))
		goto no_page_table;

	pmd = pmd_offset(pud, address);
	if (pmd_none(*pmd))
		goto no_page_table;
	if (pmd_huge(*pmd) && vma->vm_flags & VM_HUGETLB) {
		page = follow_huge_pmd(mm, address, pmd, flags & FOLL_WRITE);
		if (flags & FOLL_GET) {
			/*
			 * Refcount on tail pages are not well-defined and
			 * shouldn't be taken. The caller should handle a NULL
			 * return when trying to follow tail pages.
			 */
			if (PageHead(page))
				get_page(page);
			else {
				page = NULL;
				goto out;
			}
		}
		goto out;
	}
	if ((flags & FOLL_NUMA) && pmd_numa(*pmd))
		goto no_page_table;
	if (pmd_trans_huge(*pmd)) {
		if (flags & FOLL_SPLIT) {
			split_huge_page_pmd(vma, address, pmd);
			goto split_fallthrough;
		}
		ptl = pmd_lock(mm, pmd);
		if (likely(pmd_trans_huge(*pmd))) {
			if (unlikely(pmd_trans_splitting(*pmd))) {
				spin_unlock(ptl);
				wait_split_huge_page(vma->anon_vma, pmd);
			} else {
				page = follow_trans_huge_pmd(vma, address,
							     pmd, flags);
				spin_unlock(ptl);
				*page_mask = HPAGE_PMD_NR - 1;
				goto out;
			}
		} else
			spin_unlock(ptl);
		/* fall through */
	}
split_fallthrough:
	if (unlikely(pmd_bad(*pmd)))
		goto no_page_table;

	ptep = pte_offset_map_lock(mm, pmd, address, &ptl);

	pte = *ptep;
	if (!pte_present(pte)) {
		swp_entry_t entry;
		/*
		 * KSM's break_ksm() relies upon recognizing a ksm page
		 * even while it is being migrated, so for that case we
		 * need migration_entry_wait().
		 */
		if (likely(!(flags & FOLL_MIGRATION)))
			goto no_page;
		if (pte_none(pte) || pte_file(pte))
			goto no_page;
		entry = pte_to_swp_entry(pte);
		if (!is_migration_entry(entry))
			goto no_page;
		pte_unmap_unlock(ptep, ptl);
		migration_entry_wait(mm, pmd, address);
		goto split_fallthrough;
	}
	if ((flags & FOLL_NUMA) && pte_numa(pte))
		goto no_page;
	if ((flags & FOLL_WRITE) && !pte_write(pte))
		goto unlock;

	page = vm_normal_page(vma, address, pte);
	if (unlikely(!page)) {
		if ((flags & FOLL_DUMP) ||
		    !is_zero_pfn(pte_pfn(pte)))
			goto bad_page;
		page = pte_page(pte);
	}

	if (flags & FOLL_GET)
		get_page_foll(page);
	if (flags & FOLL_TOUCH) {
		if ((flags & FOLL_WRITE) &&
		    !pte_dirty(pte) && !PageDirty(page))
			set_page_dirty(page);
		/*
		 * pte_mkyoung() would be more correct here, but atomic care
		 * is needed to avoid losing the dirty bit: it is easier to use
		 * mark_page_accessed().
		 */
		mark_page_accessed(page);
	}
	if ((flags & FOLL_MLOCK) && (vma->vm_flags & VM_LOCKED)) {
		/*
		 * The preliminary mapping check is mainly to avoid the
		 * pointless overhead of lock_page on the ZERO_PAGE
		 * which might bounce very badly if there is contention.
		 *
		 * If the page is already locked, we don't need to
		 * handle it now - vmscan will handle it later if and
		 * when it attempts to reclaim the page.
		 */
		if (page->mapping && trylock_page(page)) {
			lru_add_drain();  /* push cached pages to LRU */
			/*
			 * Because we lock page here, and migration is
			 * blocked by the pte's page reference, and we
			 * know the page is still mapped, we don't even
			 * need to check for file-cache page truncation.
			 */
			mlock_vma_page(page);
			unlock_page(page);
		}
	}
unlock:
	pte_unmap_unlock(ptep, ptl);
out:
	return page;

bad_page:
	pte_unmap_unlock(ptep, ptl);
	return ERR_PTR(-EFAULT);

no_page:
	pte_unmap_unlock(ptep, ptl);
	if (!pte_none(pte))
		return page;

no_page_table:
	/*
	 * When core dumping an enormous anonymous area that nobody
	 * has touched so far, we don't want to allocate unnecessary pages or
	 * page tables.  Return error instead of NULL to skip handle_mm_fault,
	 * then get_dump_page() will return NULL to leave a hole in the dump.
	 * But we can only make this optimization where a hole would surely
	 * be zero-filled if handle_mm_fault() actually did handle it.
	 */
	if ((flags & FOLL_DUMP) &&
	    (!vma->vm_ops || !vma->vm_ops->fault))
		return ERR_PTR(-EFAULT);
	return page;
}

static inline int stack_guard_page(struct vm_area_struct *vma, unsigned long addr)
{
	return stack_guard_page_start(vma, addr) ||
	       stack_guard_page_end(vma, addr+PAGE_SIZE);
}

/**
 * __get_user_pages() - pin user pages in memory
 * @tsk:	task_struct of target task
 * @mm:		mm_struct of target mm
 * @start:	starting user address
 * @nr_pages:	number of pages from start to pin
 * @gup_flags:	flags modifying pin behaviour
 * @pages:	array that receives pointers to the pages pinned.
 *		Should be at least nr_pages long. Or NULL, if caller
 *		only intends to ensure the pages are faulted in.
 * @vmas:	array of pointers to vmas corresponding to each page.
 *		Or NULL if the caller does not require them.
 * @nonblocking: whether waiting for disk IO or mmap_sem contention
 *
 * Returns number of pages pinned. This may be fewer than the number
 * requested. If nr_pages is 0 or negative, returns 0. If no pages
 * were pinned, returns -errno. Each page returned must be released
 * with a put_page() call when it is finished with. vmas will only
 * remain valid while mmap_sem is held.
 *
 * Must be called with mmap_sem held for read or write.
 *
 * __get_user_pages walks a process's page tables and takes a reference to
 * each struct page that each user address corresponds to at a given
 * instant. That is, it takes the page that would be accessed if a user
 * thread accesses the given user virtual address at that instant.
 *
 * This does not guarantee that the page exists in the user mappings when
 * __get_user_pages returns, and there may even be a completely different
 * page there in some cases (eg. if mmapped pagecache has been invalidated
 * and subsequently re faulted). However it does guarantee that the page
 * won't be freed completely. And mostly callers simply care that the page
 * contains data that was valid *at some point in time*. Typically, an IO
 * or similar operation cannot guarantee anything stronger anyway because
 * locks can't be held over the syscall boundary.
 *
 * If @gup_flags & FOLL_WRITE == 0, the page must not be written to. If
 * the page is written to, set_page_dirty (or set_page_dirty_lock, as
 * appropriate) must be called after the page is finished with, and
 * before put_page is called.
 *
 * If @nonblocking != NULL, __get_user_pages will not wait for disk IO
 * or mmap_sem contention, and if waiting is needed to pin all pages,
 * *@nonblocking will be set to 0.
 *
 * In most cases, get_user_pages or get_user_pages_fast should be used
 * instead of __get_user_pages. __get_user_pages should be used only if
 * you need some special @gup_flags.
 */
long __get_user_pages(struct task_struct *tsk, struct mm_struct *mm,
		unsigned long start, unsigned long nr_pages,
		unsigned int gup_flags, struct page **pages,
		struct vm_area_struct **vmas, int *nonblocking)
{
	long i;
	unsigned long vm_flags;
	unsigned int page_mask;

	if (!nr_pages)
		return 0;

	VM_BUG_ON(!!pages != !!(gup_flags & FOLL_GET));

	/* 
	 * Require read or write permissions.
	 * If FOLL_FORCE is set, we only require the "MAY" flags.
	 */
	vm_flags  = (gup_flags & FOLL_WRITE) ?
			(VM_WRITE | VM_MAYWRITE) : (VM_READ | VM_MAYREAD);
	vm_flags &= (gup_flags & FOLL_FORCE) ?
			(VM_MAYREAD | VM_MAYWRITE) : (VM_READ | VM_WRITE);

	/*
	 * If FOLL_FORCE and FOLL_NUMA are both set, handle_mm_fault
	 * would be called on PROT_NONE ranges. We must never invoke
	 * handle_mm_fault on PROT_NONE ranges or the NUMA hinting
	 * page faults would unprotect the PROT_NONE ranges if
	 * _PAGE_NUMA and _PAGE_PROTNONE are sharing the same pte/pmd
	 * bitflag. So to avoid that, don't set FOLL_NUMA if
	 * FOLL_FORCE is set.
	 */
	if (!(gup_flags & FOLL_FORCE))
		gup_flags |= FOLL_NUMA;

	i = 0;

	do {
		struct vm_area_struct *vma;

		vma = find_extend_vma(mm, start);
		if (!vma && in_gate_area(mm, start)) {
			unsigned long pg = start & PAGE_MASK;
			pgd_t *pgd;
			pud_t *pud;
			pmd_t *pmd;
			pte_t *pte;

			/* user gate pages are read-only */
			if (gup_flags & FOLL_WRITE)
				return i ? : -EFAULT;
			if (pg > TASK_SIZE)
				pgd = pgd_offset_k(pg);
			else
				pgd = pgd_offset_gate(mm, pg);
			BUG_ON(pgd_none(*pgd));
			pud = pud_offset(pgd, pg);
			BUG_ON(pud_none(*pud));
			pmd = pmd_offset(pud, pg);
			if (pmd_none(*pmd))
				return i ? : -EFAULT;
			VM_BUG_ON(pmd_trans_huge(*pmd));
			pte = pte_offset_map(pmd, pg);
			if (pte_none(*pte)) {
				pte_unmap(pte);
				return i ? : -EFAULT;
			}
			vma = get_gate_vma(mm);
			if (pages) {
				struct page *page;

				page = vm_normal_page(vma, start, *pte);
				if (!page) {
					if (!(gup_flags & FOLL_DUMP) &&
					     is_zero_pfn(pte_pfn(*pte)))
						page = pte_page(*pte);
					else {
						pte_unmap(pte);
						return i ? : -EFAULT;
					}
				}
				pages[i] = page;
				get_page(page);
			}
			pte_unmap(pte);
			page_mask = 0;
			goto next_page;
		}

		if (!vma ||
		    (vma->vm_flags & (VM_IO | VM_PFNMAP)) ||
		    !(vm_flags & vma->vm_flags))
			return i ? : -EFAULT;

		if (is_vm_hugetlb_page(vma)) {
			i = follow_hugetlb_page(mm, vma, pages, vmas,
					&start, &nr_pages, i, gup_flags);
			continue;
		}

		do {
			struct page *page;
			unsigned int foll_flags = gup_flags;
			unsigned int page_increm;

			/*
			 * If we have a pending SIGKILL, don't keep faulting
			 * pages and potentially allocating memory.
			 */
			if (unlikely(fatal_signal_pending(current)))
				return i ? i : -ERESTARTSYS;

			cond_resched();
			while (!(page = follow_page_mask(vma, start,
						foll_flags, &page_mask))) {
				int ret;
				unsigned int fault_flags = 0;

				/* For mlock, just skip the stack guard page. */
				if (foll_flags & FOLL_MLOCK) {
					if (stack_guard_page(vma, start))
						goto next_page;
				}
				if (foll_flags & FOLL_WRITE)
					fault_flags |= FAULT_FLAG_WRITE;
				if (nonblocking)
					fault_flags |= FAULT_FLAG_ALLOW_RETRY;
				if (foll_flags & FOLL_NOWAIT)
					fault_flags |= (FAULT_FLAG_ALLOW_RETRY | FAULT_FLAG_RETRY_NOWAIT);

				ret = handle_mm_fault(mm, vma, start,
							fault_flags);

				if (ret & VM_FAULT_ERROR) {
					if (ret & VM_FAULT_OOM)
						return i ? i : -ENOMEM;
					if (ret & (VM_FAULT_HWPOISON |
						   VM_FAULT_HWPOISON_LARGE)) {
						if (i)
							return i;
						else if (gup_flags & FOLL_HWPOISON)
							return -EHWPOISON;
						else
							return -EFAULT;
					}
					if (ret & VM_FAULT_SIGBUS)
						return i ? i : -EFAULT;
					BUG();
				}

				if (tsk) {
					if (ret & VM_FAULT_MAJOR)
						tsk->maj_flt++;
					else
						tsk->min_flt++;
				}

				if (ret & VM_FAULT_RETRY) {
					if (nonblocking)
						*nonblocking = 0;
					return i;
				}

				/*
				 * The VM_FAULT_WRITE bit tells us that
				 * do_wp_page has broken COW when necessary,
				 * even if maybe_mkwrite decided not to set
				 * pte_write. We can thus safely do subsequent
				 * page lookups as if they were reads. But only
				 * do so when looping for pte_write is futile:
				 * in some cases userspace may also be wanting
				 * to write to the gotten user page, which a
				 * read fault here might prevent (a readonly
				 * page might get reCOWed by userspace write).
				 */
				if ((ret & VM_FAULT_WRITE) &&
				    !(vma->vm_flags & VM_WRITE))
					foll_flags &= ~FOLL_WRITE;

				cond_resched();
			}
			if (IS_ERR(page))
				return i ? i : PTR_ERR(page);
			if (pages) {
				pages[i] = page;

				flush_anon_page(vma, page, start);
				flush_dcache_page(page);
				page_mask = 0;
			}
next_page:
			if (vmas) {
				vmas[i] = vma;
				page_mask = 0;
			}
			page_increm = 1 + (~(start >> PAGE_SHIFT) & page_mask);
			if (page_increm > nr_pages)
				page_increm = nr_pages;
			i += page_increm;
			start += page_increm * PAGE_SIZE;
			nr_pages -= page_increm;
		} while (nr_pages && start < vma->vm_end);
	} while (nr_pages);
	return i;
}
EXPORT_SYMBOL(__get_user_pages);

/*
 * fixup_user_fault() - manually resolve a user page fault
 * @tsk:	the task_struct to use for page fault accounting, or
 *		NULL if faults are not to be recorded.
 * @mm:		mm_struct of target mm
 * @address:	user address
 * @fault_flags:flags to pass down to handle_mm_fault()
 *
 * This is meant to be called in the specific scenario where for locking reasons
 * we try to access user memory in atomic context (within a pagefault_disable()
 * section), this returns -EFAULT, and we want to resolve the user fault before
 * trying again.
 *
 * Typically this is meant to be used by the futex code.
 *
 * The main difference with get_user_pages() is that this function will
 * unconditionally call handle_mm_fault() which will in turn perform all the
 * necessary SW fixup of the dirty and young bits in the PTE, while
 * handle_mm_fault() only guarantees to update these in the struct page.
 *
 * This is important for some architectures where those bits also gate the
 * access permission to the page because they are maintained in software.  On
 * such architectures, gup() will not be enough to make a subsequent access
 * succeed.
 *
 * This should be called with the mm_sem held for read.
 */
int fixup_user_fault(struct task_struct *tsk, struct mm_struct *mm,
		     unsigned long address, unsigned int fault_flags)
{
	struct vm_area_struct *vma;
	int ret;

	vma = find_extend_vma(mm, address);
	if (!vma || address < vma->vm_start)
		return -EFAULT;

	ret = handle_mm_fault(mm, vma, address, fault_flags);
	if (ret & VM_FAULT_ERROR) {
		if (ret & VM_FAULT_OOM)
			return -ENOMEM;
		if (ret & (VM_FAULT_HWPOISON | VM_FAULT_HWPOISON_LARGE))
			return -EHWPOISON;
		if (ret & VM_FAULT_SIGBUS)
			return -EFAULT;
		BUG();
	}
	if (tsk) {
		if (ret & VM_FAULT_MAJOR)
			tsk->maj_flt++;
		else
			tsk->min_flt++;
	}
	return 0;
}

/*
 * get_user_pages() - pin user pages in memory
 * @tsk:	the task_struct to use for page fault accounting, or
 *		NULL if faults are not to be recorded.
 * @mm:		mm_struct of target mm
 * @start:	starting user address
 * @nr_pages:	number of pages from start to pin
 * @write:	whether pages will be written to by the caller
 * @force:	whether to force write access even if user mapping is
 *		readonly. This will result in the page being COWed even
 *		in MAP_SHARED mappings. You do not want this.
 * @pages:	array that receives pointers to the pages pinned.
 *		Should be at least nr_pages long. Or NULL, if caller
 *		only intends to ensure the pages are faulted in.
 * @vmas:	array of pointers to vmas corresponding to each page.
 *		Or NULL if the caller does not require them.
 *
 * Returns number of pages pinned. This may be fewer than the number
 * requested. If nr_pages is 0 or negative, returns 0. If no pages
 * were pinned, returns -errno. Each page returned must be released
 * with a put_page() call when it is finished with. vmas will only
 * remain valid while mmap_sem is held.
 *
 * Must be called with mmap_sem held for read or write.
 *
 * get_user_pages walks a process's page tables and takes a reference to
 * each struct page that each user address corresponds to at a given
 * instant. That is, it takes the page that would be accessed if a user
 * thread accesses the given user virtual address at that instant.
 *
 * This does not guarantee that the page exists in the user mappings when
 * get_user_pages returns, and there may even be a completely different
 * page there in some cases (eg. if mmapped pagecache has been invalidated
 * and subsequently re faulted). However it does guarantee that the page
 * won't be freed completely. And mostly callers simply care that the page
 * contains data that was valid *at some point in time*. Typically, an IO
 * or similar operation cannot guarantee anything stronger anyway because
 * locks can't be held over the syscall boundary.
 *
 * If write=0, the page must not be written to. If the page is written to,
 * set_page_dirty (or set_page_dirty_lock, as appropriate) must be called
 * after the page is finished with, and before put_page is called.
 *
 * get_user_pages is typically used for fewer-copy IO operations, to get a
 * handle on the memory by some means other than accesses via the user virtual
 * addresses. The pages may be submitted for DMA to devices or accessed via
 * their kernel linear mapping (via the kmap APIs). Care should be taken to
 * use the correct cache flushing APIs.
 *
 * See also get_user_pages_fast, for performance critical applications.
 */
long get_user_pages(struct task_struct *tsk, struct mm_struct *mm,
		unsigned long start, unsigned long nr_pages, int write,
		int force, struct page **pages, struct vm_area_struct **vmas)
{
	int flags = FOLL_TOUCH;

	if (pages)
		flags |= FOLL_GET;
	if (write)
		flags |= FOLL_WRITE;
	if (force)
		flags |= FOLL_FORCE;

	return __get_user_pages(tsk, mm, start, nr_pages, flags, pages, vmas,
				NULL);
}
EXPORT_SYMBOL(get_user_pages);

/**
 * get_dump_page() - pin user page in memory while writing it to core dump
 * @addr: user address
 *
 * Returns struct page pointer of user page pinned for dump,
 * to be freed afterwards by page_cache_release() or put_page().
 *
 * Returns NULL on any kind of failure - a hole must then be inserted into
 * the corefile, to preserve alignment with its headers; and also returns
 * NULL wherever the ZERO_PAGE, or an anonymous pte_none, has been found -
 * allowing a hole to be left in the corefile to save diskspace.
 *
 * Called without mmap_sem, but after all other threads have been killed.
 */
#ifdef CONFIG_ELF_CORE
struct page *get_dump_page(unsigned long addr)
{
	struct vm_area_struct *vma;
	struct page *page;

	if (__get_user_pages(current, current->mm, addr, 1,
			     FOLL_FORCE | FOLL_DUMP | FOLL_GET, &page, &vma,
			     NULL) < 1)
		return NULL;
	flush_cache_page(vma, addr, page_to_pfn(page));
	return page;
}
#endif /* CONFIG_ELF_CORE */

pte_t *__get_locked_pte(struct mm_struct *mm, unsigned long addr,
			spinlock_t **ptl)
{
	pgd_t * pgd = pgd_offset(mm, addr);
	pud_t * pud = pud_alloc(mm, pgd, addr);
	if (pud) {
		pmd_t * pmd = pmd_alloc(mm, pud, addr);
		if (pmd) {
			VM_BUG_ON(pmd_trans_huge(*pmd));
			return pte_alloc_map_lock(mm, pmd, addr, ptl);
		}
	}
	return NULL;
}

/*
 * This is the old fallback for page remapping.
 *
 * For historical reasons, it only allows reserved pages. Only
 * old drivers should use this, and they needed to mark their
 * pages reserved for the old functions anyway.
 */
static int insert_page(struct vm_area_struct *vma, unsigned long addr,
			struct page *page, pgprot_t prot)
{
	struct mm_struct *mm = vma->vm_mm;
	int retval;
	pte_t *pte;
	spinlock_t *ptl;

	retval = -EINVAL;
	if (PageAnon(page))
		goto out;
	retval = -ENOMEM;
	flush_dcache_page(page);
	pte = get_locked_pte(mm, addr, &ptl);
	if (!pte)
		goto out;
	retval = -EBUSY;
	if (!pte_none(*pte))
		goto out_unlock;

	/* Ok, finally just insert the thing.. */
	get_page(page);
	inc_mm_counter_fast(mm, MM_FILEPAGES);
	page_add_file_rmap(page);
	set_pte_at(mm, addr, pte, mk_pte(page, prot));

	retval = 0;
	pte_unmap_unlock(pte, ptl);
	return retval;
out_unlock:
	pte_unmap_unlock(pte, ptl);
out:
	return retval;
}

/**
 * vm_insert_page - insert single page into user vma
 * @vma: user vma to map to
 * @addr: target user address of this page
 * @page: source kernel page
 *
 * This allows drivers to insert individual pages they've allocated
 * into a user vma.
 *
 * The page has to be a nice clean _individual_ kernel allocation.
 * If you allocate a compound page, you need to have marked it as
 * such (__GFP_COMP), or manually just split the page up yourself
 * (see split_page()).
 *
 * NOTE! Traditionally this was done with "remap_pfn_range()" which
 * took an arbitrary page protection parameter. This doesn't allow
 * that. Your vma protection will have to be set up correctly, which
 * means that if you want a shared writable mapping, you'd better
 * ask for a shared writable mapping!
 *
 * The page does not need to be reserved.
 *
 * Usually this function is called from f_op->mmap() handler
 * under mm->mmap_sem write-lock, so it can change vma->vm_flags.
 * Caller must set VM_MIXEDMAP on vma if it wants to call this
 * function from other places, for example from page-fault handler.
 */
int vm_insert_page(struct vm_area_struct *vma, unsigned long addr,
			struct page *page)
{
	if (addr < vma->vm_start || addr >= vma->vm_end)
		return -EFAULT;
	if (!page_count(page))
		return -EINVAL;
	if (!(vma->vm_flags & VM_MIXEDMAP)) {
		BUG_ON(down_read_trylock(&vma->vm_mm->mmap_sem));
		BUG_ON(vma->vm_flags & VM_PFNMAP);
		vma->vm_flags |= VM_MIXEDMAP;
	}
	return insert_page(vma, addr, page, vma->vm_page_prot);
}
EXPORT_SYMBOL(vm_insert_page);

static int insert_pfn(struct vm_area_struct *vma, unsigned long addr,
			unsigned long pfn, pgprot_t prot)
{
	struct mm_struct *mm = vma->vm_mm;
	int retval;
	pte_t *pte, entry;
	spinlock_t *ptl;

	retval = -ENOMEM;
	pte = get_locked_pte(mm, addr, &ptl);
	if (!pte)
		goto out;
	retval = -EBUSY;
	if (!pte_none(*pte))
		goto out_unlock;

	/* Ok, finally just insert the thing.. */
	entry = pte_mkspecial(pfn_pte(pfn, prot));
	set_pte_at(mm, addr, pte, entry);
	update_mmu_cache(vma, addr, pte); /* XXX: why not for insert_page? */

	retval = 0;
out_unlock:
	pte_unmap_unlock(pte, ptl);
out:
	return retval;
}

/**
 * vm_insert_pfn - insert single pfn into user vma
 * @vma: user vma to map to
 * @addr: target user address of this page
 * @pfn: source kernel pfn
 *
 * Similar to vm_insert_page, this allows drivers to insert individual pages
 * they've allocated into a user vma. Same comments apply.
 *
 * This function should only be called from a vm_ops->fault handler, and
 * in that case the handler should return NULL.
 *
 * vma cannot be a COW mapping.
 *
 * As this is called only for pages that do not currently exist, we
 * do not need to flush old virtual caches or the TLB.
 */
int vm_insert_pfn(struct vm_area_struct *vma, unsigned long addr,
			unsigned long pfn)
{
	int ret;
	pgprot_t pgprot = vma->vm_page_prot;
	/*
	 * Technically, architectures with pte_special can avoid all these
	 * restrictions (same for remap_pfn_range).  However we would like
	 * consistency in testing and feature parity among all, so we should
	 * try to keep these invariants in place for everybody.
	 */
	BUG_ON(!(vma->vm_flags & (VM_PFNMAP|VM_MIXEDMAP)));
	BUG_ON((vma->vm_flags & (VM_PFNMAP|VM_MIXEDMAP)) ==
						(VM_PFNMAP|VM_MIXEDMAP));
	BUG_ON((vma->vm_flags & VM_PFNMAP) && is_cow_mapping(vma->vm_flags));
	BUG_ON((vma->vm_flags & VM_MIXEDMAP) && pfn_valid(pfn));

	if (addr < vma->vm_start || addr >= vma->vm_end)
		return -EFAULT;
	if (track_pfn_insert(vma, &pgprot, pfn))
		return -EINVAL;

	ret = insert_pfn(vma, addr, pfn, pgprot);

	return ret;
}
EXPORT_SYMBOL(vm_insert_pfn);

int vm_insert_mixed(struct vm_area_struct *vma, unsigned long addr,
			unsigned long pfn)
{
	BUG_ON(!(vma->vm_flags & VM_MIXEDMAP));

	if (addr < vma->vm_start || addr >= vma->vm_end)
		return -EFAULT;

	/*
	 * If we don't have pte special, then we have to use the pfn_valid()
	 * based VM_MIXEDMAP scheme (see vm_normal_page), and thus we *must*
	 * refcount the page if pfn_valid is true (hence insert_page rather
	 * than insert_pfn).  If a zero_pfn were inserted into a VM_MIXEDMAP
	 * without pte special, it would there be refcounted as a normal page.
	 */
	if (!HAVE_PTE_SPECIAL && pfn_valid(pfn)) {
		struct page *page;

		page = pfn_to_page(pfn);
		return insert_page(vma, addr, page, vma->vm_page_prot);
	}
	return insert_pfn(vma, addr, pfn, vma->vm_page_prot);
}
EXPORT_SYMBOL(vm_insert_mixed);

/*
 * maps a range of physical memory into the requested pages. the old
 * mappings are removed. any references to nonexistent pages results
 * in null mappings (currently treated as "copy-on-access")
 */
static int remap_pte_range(struct mm_struct *mm, pmd_t *pmd,
			unsigned long addr, unsigned long end,
			unsigned long pfn, pgprot_t prot)
{
	pte_t *pte;
	spinlock_t *ptl;

	pte = pte_alloc_map_lock(mm, pmd, addr, &ptl);
	if (!pte)
		return -ENOMEM;
	arch_enter_lazy_mmu_mode();
	do {
		BUG_ON(!pte_none(*pte));
		set_pte_at(mm, addr, pte, pte_mkspecial(pfn_pte(pfn, prot)));
		pfn++;
	} while (pte++, addr += PAGE_SIZE, addr != end);
	arch_leave_lazy_mmu_mode();
	pte_unmap_unlock(pte - 1, ptl);
	return 0;
}

static inline int remap_pmd_range(struct mm_struct *mm, pud_t *pud,
			unsigned long addr, unsigned long end,
			unsigned long pfn, pgprot_t prot)
{
	pmd_t *pmd;
	unsigned long next;

	pfn -= addr >> PAGE_SHIFT;
	pmd = pmd_alloc(mm, pud, addr);
	if (!pmd)
		return -ENOMEM;
	VM_BUG_ON(pmd_trans_huge(*pmd));
	do {
		next = pmd_addr_end(addr, end);
		if (remap_pte_range(mm, pmd, addr, next,
				pfn + (addr >> PAGE_SHIFT), prot))
			return -ENOMEM;
	} while (pmd++, addr = next, addr != end);
	return 0;
}

static inline int remap_pud_range(struct mm_struct *mm, pgd_t *pgd,
			unsigned long addr, unsigned long end,
			unsigned long pfn, pgprot_t prot)
{
	pud_t *pud;
	unsigned long next;

	pfn -= addr >> PAGE_SHIFT;
	pud = pud_alloc(mm, pgd, addr);
	if (!pud)
		return -ENOMEM;
	do {
		next = pud_addr_end(addr, end);
		if (remap_pmd_range(mm, pud, addr, next,
				pfn + (addr >> PAGE_SHIFT), prot))
			return -ENOMEM;
	} while (pud++, addr = next, addr != end);
	return 0;
}

/**
 * remap_pfn_range - remap kernel memory to userspace
 * @vma: user vma to map to
 * @addr: target user address to start at
 * @pfn: physical address of kernel memory
 * @size: size of map area
 * @prot: page protection flags for this mapping
 *
 *  Note: this is only safe if the mm semaphore is held when called.
 */
int remap_pfn_range(struct vm_area_struct *vma, unsigned long addr,
		    unsigned long pfn, unsigned long size, pgprot_t prot)
{
	pgd_t *pgd;
	unsigned long next;
	unsigned long end = addr + PAGE_ALIGN(size);
	struct mm_struct *mm = vma->vm_mm;
	int err;

	/*
	 * Physically remapped pages are special. Tell the
	 * rest of the world about it:
	 *   VM_IO tells people not to look at these pages
	 *	(accesses can have side effects).
	 *   VM_PFNMAP tells the core MM that the base pages are just
	 *	raw PFN mappings, and do not have a "struct page" associated
	 *	with them.
	 *   VM_DONTEXPAND
	 *      Disable vma merging and expanding with mremap().
	 *   VM_DONTDUMP
	 *      Omit vma from core dump, even when VM_IO turned off.
	 *
	 * There's a horrible special case to handle copy-on-write
	 * behaviour that some programs depend on. We mark the "original"
	 * un-COW'ed pages by matching them up with "vma->vm_pgoff".
	 * See vm_normal_page() for details.
	 */
	if (is_cow_mapping(vma->vm_flags)) {
		if (addr != vma->vm_start || end != vma->vm_end)
			return -EINVAL;
		vma->vm_pgoff = pfn;
	}

	err = track_pfn_remap(vma, &prot, pfn, addr, PAGE_ALIGN(size));
	if (err)
		return -EINVAL;

	vma->vm_flags |= VM_IO | VM_PFNMAP | VM_DONTEXPAND | VM_DONTDUMP;

	BUG_ON(addr >= end);
	pfn -= addr >> PAGE_SHIFT;
	pgd = pgd_offset(mm, addr);
	flush_cache_range(vma, addr, end);
	do {
		next = pgd_addr_end(addr, end);
		err = remap_pud_range(mm, pgd, addr, next,
				pfn + (addr >> PAGE_SHIFT), prot);
		if (err)
			break;
	} while (pgd++, addr = next, addr != end);

	if (err)
		untrack_pfn(vma, pfn, PAGE_ALIGN(size));

	return err;
}
EXPORT_SYMBOL(remap_pfn_range);

/**
 * vm_iomap_memory - remap memory to userspace
 * @vma: user vma to map to
 * @start: start of area
 * @len: size of area
 *
 * This is a simplified io_remap_pfn_range() for common driver use. The
 * driver just needs to give us the physical memory range to be mapped,
 * we'll figure out the rest from the vma information.
 *
 * NOTE! Some drivers might want to tweak vma->vm_page_prot first to get
 * whatever write-combining details or similar.
 */
int vm_iomap_memory(struct vm_area_struct *vma, phys_addr_t start, unsigned long len)
{
	unsigned long vm_len, pfn, pages;

	/* Check that the physical memory area passed in looks valid */
	if (start + len < start)
		return -EINVAL;
	/*
	 * You *really* shouldn't map things that aren't page-aligned,
	 * but we've historically allowed it because IO memory might
	 * just have smaller alignment.
	 */
	len += start & ~PAGE_MASK;
	pfn = start >> PAGE_SHIFT;
	pages = (len + ~PAGE_MASK) >> PAGE_SHIFT;
	if (pfn + pages < pfn)
		return -EINVAL;

	/* We start the mapping 'vm_pgoff' pages into the area */
	if (vma->vm_pgoff > pages)
		return -EINVAL;
	pfn += vma->vm_pgoff;
	pages -= vma->vm_pgoff;

	/* Can we fit all of the mapping? */
	vm_len = vma->vm_end - vma->vm_start;
	if (vm_len >> PAGE_SHIFT > pages)
		return -EINVAL;

	/* Ok, let it rip */
	return io_remap_pfn_range(vma, vma->vm_start, pfn, vm_len, vma->vm_page_prot);
}
EXPORT_SYMBOL(vm_iomap_memory);

static int apply_to_pte_range(struct mm_struct *mm, pmd_t *pmd,
				     unsigned long addr, unsigned long end,
				     pte_fn_t fn, void *data)
{
	pte_t *pte;
	int err;
	pgtable_t token;
	spinlock_t *uninitialized_var(ptl);

	pte = (mm == &init_mm) ?
		pte_alloc_kernel(pmd, addr) :
		pte_alloc_map_lock(mm, pmd, addr, &ptl);
	if (!pte)
		return -ENOMEM;

	BUG_ON(pmd_huge(*pmd));

	arch_enter_lazy_mmu_mode();

	token = pmd_pgtable(*pmd);

	do {
		err = fn(pte++, token, addr, data);
		if (err)
			break;
	} while (addr += PAGE_SIZE, addr != end);

	arch_leave_lazy_mmu_mode();

	if (mm != &init_mm)
		pte_unmap_unlock(pte-1, ptl);
	return err;
}

static int apply_to_pmd_range(struct mm_struct *mm, pud_t *pud,
				     unsigned long addr, unsigned long end,
				     pte_fn_t fn, void *data)
{
	pmd_t *pmd;
	unsigned long next;
	int err;

	BUG_ON(pud_huge(*pud));

	pmd = pmd_alloc(mm, pud, addr);
	if (!pmd)
		return -ENOMEM;
	do {
		next = pmd_addr_end(addr, end);
		err = apply_to_pte_range(mm, pmd, addr, next, fn, data);
		if (err)
			break;
	} while (pmd++, addr = next, addr != end);
	return err;
}

static int apply_to_pud_range(struct mm_struct *mm, pgd_t *pgd,
				     unsigned long addr, unsigned long end,
				     pte_fn_t fn, void *data)
{
	pud_t *pud;
	unsigned long next;
	int err;

	pud = pud_alloc(mm, pgd, addr);
	if (!pud)
		return -ENOMEM;
	do {
		next = pud_addr_end(addr, end);
		err = apply_to_pmd_range(mm, pud, addr, next, fn, data);
		if (err)
			break;
	} while (pud++, addr = next, addr != end);
	return err;
}

/*
 * Scan a region of virtual memory, filling in page tables as necessary
 * and calling a provided function on each leaf page table.
 */
int apply_to_page_range(struct mm_struct *mm, unsigned long addr,
			unsigned long size, pte_fn_t fn, void *data)
{
	pgd_t *pgd;
	unsigned long next;
	unsigned long end = addr + size;
	int err;

	BUG_ON(addr >= end);
	pgd = pgd_offset(mm, addr);
	do {
		next = pgd_addr_end(addr, end);
		err = apply_to_pud_range(mm, pgd, addr, next, fn, data);
		if (err)
			break;
	} while (pgd++, addr = next, addr != end);

	return err;
}
EXPORT_SYMBOL_GPL(apply_to_page_range);

/*
 * handle_pte_fault chooses page fault handler according to an entry
 * which was read non-atomically.  Before making any commitment, on
 * those architectures or configurations (e.g. i386 with PAE) which
 * might give a mix of unmatched parts, do_swap_page and do_nonlinear_fault
 * must check under lock before unmapping the pte and proceeding
 * (but do_wp_page is only called after already making such a check;
 * and do_anonymous_page can safely check later on).
 */
static inline int pte_unmap_same(struct mm_struct *mm, pmd_t *pmd,
				pte_t *page_table, pte_t orig_pte)
{
	int same = 1;
#if defined(CONFIG_SMP) || defined(CONFIG_PREEMPT)
	if (sizeof(pte_t) > sizeof(unsigned long)) {
		spinlock_t *ptl = pte_lockptr(mm, pmd);
		spin_lock(ptl);
		same = pte_same(*page_table, orig_pte);
		spin_unlock(ptl);
	}
#endif
	pte_unmap(page_table);
	return same;
}

static inline void cow_user_page(struct page *dst, struct page *src, unsigned long va, struct vm_area_struct *vma)
{
	/*
	 * If the source page was a PFN mapping, we don't have
	 * a "struct page" for it. We do a best-effort copy by
	 * just copying from the original user address. If that
	 * fails, we just zero-fill it. Live with it.
	 */
	if (unlikely(!src)) {
		void *kaddr = kmap_atomic(dst);
		void __user *uaddr = (void __user *)(va & PAGE_MASK);

		/*
		 * This really shouldn't fail, because the page is there
		 * in the page tables. But it might just be unreadable,
		 * in which case we just give up and fill the result with
		 * zeroes.
		 */
		if (__copy_from_user_inatomic(kaddr, uaddr, PAGE_SIZE))
			clear_page(kaddr);
		kunmap_atomic(kaddr);
		flush_dcache_page(dst);
	} else
		copy_user_highpage(dst, src, va, vma);
}

/*
 * This routine handles present pages, when users try to write
 * to a shared page. It is done by copying the page to a new address
 * and decrementing the shared-page counter for the old page.
 *
 * Note that this routine assumes that the protection checks have been
 * done by the caller (the low-level page fault routine in most cases).
 * Thus we can safely just mark it writable once we've done any necessary
 * COW.
 *
 * We also mark the page dirty at this point even though the page will
 * change only once the write actually happens. This avoids a few races,
 * and potentially makes it more efficient.
 *
 * We enter with non-exclusive mmap_sem (to exclude vma changes,
 * but allow concurrent faults), with pte both mapped and locked.
 * We return with mmap_sem still held, but pte unmapped and unlocked.
 */
static int do_wp_page(struct mm_struct *mm, struct vm_area_struct *vma,
		unsigned long address, pte_t *page_table, pmd_t *pmd,
		spinlock_t *ptl, pte_t orig_pte)
	__releases(ptl)
{
	struct page *old_page, *new_page = NULL;
	pte_t entry;
	int ret = 0;
	int page_mkwrite = 0;
	struct page *dirty_page = NULL;
	unsigned long mmun_start = 0;	/* For mmu_notifiers */
	unsigned long mmun_end = 0;	/* For mmu_notifiers */

	old_page = vm_normal_page(vma, address, orig_pte);
	if (!old_page) {
		/*
		 * VM_MIXEDMAP !pfn_valid() case
		 *
		 * We should not cow pages in a shared writeable mapping.
		 * Just mark the pages writable as we can't do any dirty
		 * accounting on raw pfn maps.
		 */
		if ((vma->vm_flags & (VM_WRITE|VM_SHARED)) ==
				     (VM_WRITE|VM_SHARED))
			goto reuse;
		goto gotten;
	}

	/*
	 * Take out anonymous pages first, anonymous shared vmas are
	 * not dirty accountable.
	 */
	if (PageAnon(old_page) && !PageKsm(old_page)) {
		if (!trylock_page(old_page)) {
			page_cache_get(old_page);
			pte_unmap_unlock(page_table, ptl);
			lock_page(old_page);
			page_table = pte_offset_map_lock(mm, pmd, address,
							 &ptl);
			if (!pte_same(*page_table, orig_pte)) {
				unlock_page(old_page);
				goto unlock;
			}
			page_cache_release(old_page);
		}
		if (reuse_swap_page(old_page)) {
			/*
			 * The page is all ours.  Move it to our anon_vma so
			 * the rmap code will not search our parent or siblings.
			 * Protected against the rmap code by the page lock.
			 */
			page_move_anon_rmap(old_page, vma, address);
			unlock_page(old_page);
			goto reuse;
		}
		unlock_page(old_page);
	} else if (unlikely((vma->vm_flags & (VM_WRITE|VM_SHARED)) ==
					(VM_WRITE|VM_SHARED))) {
		/*
		 * Only catch write-faults on shared writable pages,
		 * read-only shared pages can get COWed by
		 * get_user_pages(.write=1, .force=1).
		 */
		if (vma->vm_ops && vma->vm_ops->page_mkwrite) {
			struct vm_fault vmf;
			int tmp;

			vmf.virtual_address = (void __user *)(address &
								PAGE_MASK);
			vmf.pgoff = old_page->index;
			vmf.flags = FAULT_FLAG_WRITE|FAULT_FLAG_MKWRITE;
			vmf.page = old_page;

			/*
			 * Notify the address space that the page is about to
			 * become writable so that it can prohibit this or wait
			 * for the page to get into an appropriate state.
			 *
			 * We do this without the lock held, so that it can
			 * sleep if it needs to.
			 */
			page_cache_get(old_page);
			pte_unmap_unlock(page_table, ptl);

			tmp = vma->vm_ops->page_mkwrite(vma, &vmf);
			if (unlikely(tmp &
					(VM_FAULT_ERROR | VM_FAULT_NOPAGE))) {
				ret = tmp;
				goto unwritable_page;
			}
			if (unlikely(!(tmp & VM_FAULT_LOCKED))) {
				lock_page(old_page);
				if (!old_page->mapping) {
					ret = 0; /* retry the fault */
					unlock_page(old_page);
					goto unwritable_page;
				}
			} else
				VM_BUG_ON(!PageLocked(old_page));

			/*
			 * Since we dropped the lock we need to revalidate
			 * the PTE as someone else may have changed it.  If
			 * they did, we just return, as we can count on the
			 * MMU to tell us if they didn't also make it writable.
			 */
			page_table = pte_offset_map_lock(mm, pmd, address,
							 &ptl);
			if (!pte_same(*page_table, orig_pte)) {
				unlock_page(old_page);
				goto unlock;
			}

			page_mkwrite = 1;
		}
		dirty_page = old_page;
		get_page(dirty_page);

reuse:
		/*
		 * Clear the pages cpupid information as the existing
		 * information potentially belongs to a now completely
		 * unrelated process.
		 */
		if (old_page)
			page_cpupid_xchg_last(old_page, (1 << LAST_CPUPID_SHIFT) - 1);

		flush_cache_page(vma, address, pte_pfn(orig_pte));
		entry = pte_mkyoung(orig_pte);
		entry = maybe_mkwrite(pte_mkdirty(entry), vma);
		if (ptep_set_access_flags(vma, address, page_table, entry,1))
			update_mmu_cache(vma, address, page_table);
		pte_unmap_unlock(page_table, ptl);
		ret |= VM_FAULT_WRITE;

		if (!dirty_page)
			return ret;

		/*
		 * Yes, Virginia, this is actually required to prevent a race
		 * with clear_page_dirty_for_io() from clearing the page dirty
		 * bit after it clear all dirty ptes, but before a racing
		 * do_wp_page installs a dirty pte.
		 *
		 * __do_fault is protected similarly.
		 */
		if (!page_mkwrite) {
			wait_on_page_locked(dirty_page);
			set_page_dirty_balance(dirty_page, page_mkwrite);
			/* file_update_time outside page_lock */
			if (vma->vm_file)
				file_update_time(vma->vm_file);
		}
		put_page(dirty_page);
		if (page_mkwrite) {
			struct address_space *mapping = dirty_page->mapping;

			set_page_dirty(dirty_page);
			unlock_page(dirty_page);
			page_cache_release(dirty_page);
			if (mapping)	{
				/*
				 * Some device drivers do not set page.mapping
				 * but still dirty their pages
				 */
				balance_dirty_pages_ratelimited(mapping);
			}
		}

		return ret;
	}

	/*
	 * Ok, we need to copy. Oh, well..
	 */
	page_cache_get(old_page);
gotten:
	pte_unmap_unlock(page_table, ptl);

	if (unlikely(anon_vma_prepare(vma)))
		goto oom;

	if (is_zero_pfn(pte_pfn(orig_pte))) {
		new_page = alloc_zeroed_user_highpage_movable(vma, address);
		if (!new_page)
			goto oom;
	} else {
		new_page = alloc_page_vma(GFP_HIGHUSER_MOVABLE, vma, address);
		if (!new_page)
			goto oom;
		cow_user_page(new_page, old_page, address, vma);
	}
	__SetPageUptodate(new_page);

	if (mem_cgroup_newpage_charge(new_page, mm, GFP_KERNEL))
		goto oom_free_new;

	mmun_start  = address & PAGE_MASK;
	mmun_end    = mmun_start + PAGE_SIZE;
	mmu_notifier_invalidate_range_start(mm, mmun_start, mmun_end);

	/*
	 * Re-check the pte - we dropped the lock
	 */
	page_table = pte_offset_map_lock(mm, pmd, address, &ptl);
	if (likely(pte_same(*page_table, orig_pte))) {
		if (old_page) {
			if (!PageAnon(old_page)) {
				dec_mm_counter_fast(mm, MM_FILEPAGES);
				inc_mm_counter_fast(mm, MM_ANONPAGES);
			}
		} else
			inc_mm_counter_fast(mm, MM_ANONPAGES);
		flush_cache_page(vma, address, pte_pfn(orig_pte));
		entry = mk_pte(new_page, vma->vm_page_prot);
		entry = maybe_mkwrite(pte_mkdirty(entry), vma);
		/*
		 * Clear the pte entry and flush it first, before updating the
		 * pte with the new entry. This will avoid a race condition
		 * seen in the presence of one thread doing SMC and another
		 * thread doing COW.
		 */
		ptep_clear_flush(vma, address, page_table);
		page_add_new_anon_rmap(new_page, vma, address);
		/*
		 * We call the notify macro here because, when using secondary
		 * mmu page tables (such as kvm shadow page tables), we want the
		 * new page to be mapped directly into the secondary page table.
		 */
		set_pte_at_notify(mm, address, page_table, entry);
		update_mmu_cache(vma, address, page_table);
		if (old_page) {
			/*
			 * Only after switching the pte to the new page may
			 * we remove the mapcount here. Otherwise another
			 * process may come and find the rmap count decremented
			 * before the pte is switched to the new page, and
			 * "reuse" the old page writing into it while our pte
			 * here still points into it and can be read by other
			 * threads.
			 *
			 * The critical issue is to order this
			 * page_remove_rmap with the ptp_clear_flush above.
			 * Those stores are ordered by (if nothing else,)
			 * the barrier present in the atomic_add_negative
			 * in page_remove_rmap.
			 *
			 * Then the TLB flush in ptep_clear_flush ensures that
			 * no process can access the old page before the
			 * decremented mapcount is visible. And the old page
			 * cannot be reused until after the decremented
			 * mapcount is visible. So transitively, TLBs to
			 * old page will be flushed before it can be reused.
			 */
			page_remove_rmap(old_page);
		}

		/* Free the old page.. */
		new_page = old_page;
		ret |= VM_FAULT_WRITE;
	} else
		mem_cgroup_uncharge_page(new_page);

	if (new_page)
		page_cache_release(new_page);
unlock:
	pte_unmap_unlock(page_table, ptl);
	if (mmun_end > mmun_start)
		mmu_notifier_invalidate_range_end(mm, mmun_start, mmun_end);
	if (old_page) {
		/*
		 * Don't let another task, with possibly unlocked vma,
		 * keep the mlocked page.
		 */
		if ((ret & VM_FAULT_WRITE) && (vma->vm_flags & VM_LOCKED)) {
			lock_page(old_page);	/* LRU manipulation */
			munlock_vma_page(old_page);
			unlock_page(old_page);
		}
		page_cache_release(old_page);
	}
	return ret;
oom_free_new:
	page_cache_release(new_page);
oom:
	if (old_page)
		page_cache_release(old_page);
	return VM_FAULT_OOM;

unwritable_page:
	page_cache_release(old_page);
	return ret;
}

static void unmap_mapping_range_vma(struct vm_area_struct *vma,
		unsigned long start_addr, unsigned long end_addr,
		struct zap_details *details)
{
	zap_page_range_single(vma, start_addr, end_addr - start_addr, details);
}

static inline void unmap_mapping_range_tree(struct rb_root *root,
					    struct zap_details *details)
{
	struct vm_area_struct *vma;
	pgoff_t vba, vea, zba, zea;

	vma_interval_tree_foreach(vma, root,
			details->first_index, details->last_index) {

		vba = vma->vm_pgoff;
		vea = vba + vma_pages(vma) - 1;
		/* Assume for now that PAGE_CACHE_SHIFT == PAGE_SHIFT */
		zba = details->first_index;
		if (zba < vba)
			zba = vba;
		zea = details->last_index;
		if (zea > vea)
			zea = vea;

		unmap_mapping_range_vma(vma,
			((zba - vba) << PAGE_SHIFT) + vma->vm_start,
			((zea - vba + 1) << PAGE_SHIFT) + vma->vm_start,
				details);
	}
}

static inline void unmap_mapping_range_list(struct list_head *head,
					    struct zap_details *details)
{
	struct vm_area_struct *vma;

	/*
	 * In nonlinear VMAs there is no correspondence between virtual address
	 * offset and file offset.  So we must perform an exhaustive search
	 * across *all* the pages in each nonlinear VMA, not just the pages
	 * whose virtual address lies outside the file truncation point.
	 */
	list_for_each_entry(vma, head, shared.nonlinear) {
		details->nonlinear_vma = vma;
		unmap_mapping_range_vma(vma, vma->vm_start, vma->vm_end, details);
	}
}

/**
 * unmap_mapping_range - unmap the portion of all mmaps in the specified address_space corresponding to the specified page range in the underlying file.
 * @mapping: the address space containing mmaps to be unmapped.
 * @holebegin: byte in first page to unmap, relative to the start of
 * the underlying file.  This will be rounded down to a PAGE_SIZE
 * boundary.  Note that this is different from truncate_pagecache(), which
 * must keep the partial page.  In contrast, we must get rid of
 * partial pages.
 * @holelen: size of prospective hole in bytes.  This will be rounded
 * up to a PAGE_SIZE boundary.  A holelen of zero truncates to the
 * end of the file.
 * @even_cows: 1 when truncating a file, unmap even private COWed pages;
 * but 0 when invalidating pagecache, don't throw away private data.
 */
void unmap_mapping_range(struct address_space *mapping,
		loff_t const holebegin, loff_t const holelen, int even_cows)
{
	struct zap_details details;
	pgoff_t hba = holebegin >> PAGE_SHIFT;
	pgoff_t hlen = (holelen + PAGE_SIZE - 1) >> PAGE_SHIFT;

	/* Check for overflow. */
	if (sizeof(holelen) > sizeof(hlen)) {
		long long holeend =
			(holebegin + holelen + PAGE_SIZE - 1) >> PAGE_SHIFT;
		if (holeend & ~(long long)ULONG_MAX)
			hlen = ULONG_MAX - hba + 1;
	}

	details.check_mapping = even_cows? NULL: mapping;
	details.nonlinear_vma = NULL;
	details.first_index = hba;
	details.last_index = hba + hlen - 1;
	if (details.last_index < details.first_index)
		details.last_index = ULONG_MAX;


	mutex_lock(&mapping->i_mmap_mutex);
	if (unlikely(!RB_EMPTY_ROOT(&mapping->i_mmap)))
		unmap_mapping_range_tree(&mapping->i_mmap, &details);
	if (unlikely(!list_empty(&mapping->i_mmap_nonlinear)))
		unmap_mapping_range_list(&mapping->i_mmap_nonlinear, &details);
	mutex_unlock(&mapping->i_mmap_mutex);
}
EXPORT_SYMBOL(unmap_mapping_range);

/*
 * We enter with non-exclusive mmap_sem (to exclude vma changes,
 * but allow concurrent faults), and pte mapped but not yet locked.
 * We return with mmap_sem still held, but pte unmapped and unlocked.
 */
static int do_swap_page(struct mm_struct *mm, struct vm_area_struct *vma,
		unsigned long address, pte_t *page_table, pmd_t *pmd,
		unsigned int flags, pte_t orig_pte)
{
	spinlock_t *ptl;
	struct page *page, *swapcache;
	swp_entry_t entry;
	pte_t pte;
	int locked;
	struct mem_cgroup *ptr;
	int exclusive = 0;
	int ret = 0;

	if (!pte_unmap_same(mm, pmd, page_table, orig_pte))
		goto out;

	entry = pte_to_swp_entry(orig_pte);
	if (unlikely(non_swap_entry(entry))) {
		if (is_migration_entry(entry)) {
			migration_entry_wait(mm, pmd, address);
		} else if (is_hwpoison_entry(entry)) {
			ret = VM_FAULT_HWPOISON;
		} else {
			print_bad_pte(vma, address, orig_pte, NULL);
			ret = VM_FAULT_SIGBUS;
		}
		goto out;
	}
	delayacct_set_flag(DELAYACCT_PF_SWAPIN);
	page = lookup_swap_cache(entry);
	if (!page) {
		page = swapin_readahead(entry,
					GFP_HIGHUSER_MOVABLE, vma, address);
		if (!page) {
			/*
			 * Back out if somebody else faulted in this pte
			 * while we released the pte lock.
			 */
			page_table = pte_offset_map_lock(mm, pmd, address, &ptl);
			if (likely(pte_same(*page_table, orig_pte)))
				ret = VM_FAULT_OOM;
			delayacct_clear_flag(DELAYACCT_PF_SWAPIN);
			goto unlock;
		}

		/* Had to read the page from swap area: Major fault */
		ret = VM_FAULT_MAJOR;
		count_vm_event(PGMAJFAULT);
		mem_cgroup_count_vm_event(mm, PGMAJFAULT);
	} else if (PageHWPoison(page)) {
		/*
		 * hwpoisoned dirty swapcache pages are kept for killing
		 * owner processes (which may be unknown at hwpoison time)
		 */
		ret = VM_FAULT_HWPOISON;
		delayacct_clear_flag(DELAYACCT_PF_SWAPIN);
		swapcache = page;
		goto out_release;
	}

	swapcache = page;
	locked = lock_page_or_retry(page, mm, flags);

	delayacct_clear_flag(DELAYACCT_PF_SWAPIN);
	if (!locked) {
		ret |= VM_FAULT_RETRY;
		goto out_release;
	}

	/*
	 * Make sure try_to_free_swap or reuse_swap_page or swapoff did not
	 * release the swapcache from under us.  The page pin, and pte_same
	 * test below, are not enough to exclude that.  Even if it is still
	 * swapcache, we need to check that the page's swap has not changed.
	 */
	if (unlikely(!PageSwapCache(page) || page_private(page) != entry.val))
		goto out_page;

	page = ksm_might_need_to_copy(page, vma, address);
	if (unlikely(!page)) {
		ret = VM_FAULT_OOM;
		page = swapcache;
		goto out_page;
	}

	if (mem_cgroup_try_charge_swapin(mm, page, GFP_KERNEL, &ptr)) {
		ret = VM_FAULT_OOM;
		goto out_page;
	}

	/*
	 * Back out if somebody else already faulted in this pte.
	 */
	page_table = pte_offset_map_lock(mm, pmd, address, &ptl);
	if (unlikely(!pte_same(*page_table, orig_pte)))
		goto out_nomap;

	if (unlikely(!PageUptodate(page))) {
		ret = VM_FAULT_SIGBUS;
		goto out_nomap;
	}

	/*
	 * The page isn't present yet, go ahead with the fault.
	 *
	 * Be careful about the sequence of operations here.
	 * To get its accounting right, reuse_swap_page() must be called
	 * while the page is counted on swap but not yet in mapcount i.e.
	 * before page_add_anon_rmap() and swap_free(); try_to_free_swap()
	 * must be called after the swap_free(), or it will never succeed.
	 * Because delete_from_swap_page() may be called by reuse_swap_page(),
	 * mem_cgroup_commit_charge_swapin() may not be able to find swp_entry
	 * in page->private. In this case, a record in swap_cgroup  is silently
	 * discarded at swap_free().
	 */

	inc_mm_counter_fast(mm, MM_ANONPAGES);
	dec_mm_counter_fast(mm, MM_SWAPENTS);
	pte = mk_pte(page, vma->vm_page_prot);
	if ((flags & FAULT_FLAG_WRITE) && reuse_swap_page(page)) {
		pte = maybe_mkwrite(pte_mkdirty(pte), vma);
		flags &= ~FAULT_FLAG_WRITE;
		ret |= VM_FAULT_WRITE;
		exclusive = 1;
	}
	flush_icache_page(vma, page);
	if (pte_swp_soft_dirty(orig_pte))
		pte = pte_mksoft_dirty(pte);
	set_pte_at(mm, address, page_table, pte);
	if (page == swapcache)
		do_page_add_anon_rmap(page, vma, address, exclusive);
	else /* ksm created a completely new copy */
		page_add_new_anon_rmap(page, vma, address);
	/* It's better to call commit-charge after rmap is established */
	mem_cgroup_commit_charge_swapin(page, ptr);

	swap_free(entry);
	if (vm_swap_full() || (vma->vm_flags & VM_LOCKED) || PageMlocked(page))
		try_to_free_swap(page);
	unlock_page(page);
	if (page != swapcache) {
		/*
		 * Hold the lock to avoid the swap entry to be reused
		 * until we take the PT lock for the pte_same() check
		 * (to avoid false positives from pte_same). For
		 * further safety release the lock after the swap_free
		 * so that the swap count won't change under a
		 * parallel locked swapcache.
		 */
		unlock_page(swapcache);
		page_cache_release(swapcache);
	}

	if (flags & FAULT_FLAG_WRITE) {
		ret |= do_wp_page(mm, vma, address, page_table, pmd, ptl, pte);
		if (ret & VM_FAULT_ERROR)
			ret &= VM_FAULT_ERROR;
		goto out;
	}

	/* No need to invalidate - it was non-present before */
	update_mmu_cache(vma, address, page_table);
unlock:
	pte_unmap_unlock(page_table, ptl);
out:
	return ret;
out_nomap:
	mem_cgroup_cancel_charge_swapin(ptr);
	pte_unmap_unlock(page_table, ptl);
out_page:
	unlock_page(page);
out_release:
	page_cache_release(page);
	if (page != swapcache) {
		unlock_page(swapcache);
		page_cache_release(swapcache);
	}
	return ret;
}

/*
 * This is like a special single-page "expand_{down|up}wards()",
 * except we must first make sure that 'address{-|+}PAGE_SIZE'
 * doesn't hit another vma.
 */
static inline int check_stack_guard_page(struct vm_area_struct *vma, unsigned long address)
{
	address &= PAGE_MASK;
	if ((vma->vm_flags & VM_GROWSDOWN) && address == vma->vm_start) {
		struct vm_area_struct *prev = vma->vm_prev;

		/*
		 * Is there a mapping abutting this one below?
		 *
		 * That's only ok if it's the same stack mapping
		 * that has gotten split..
		 */
		if (prev && prev->vm_end == address)
			return prev->vm_flags & VM_GROWSDOWN ? 0 : -ENOMEM;

		expand_downwards(vma, address - PAGE_SIZE);
	}
	if ((vma->vm_flags & VM_GROWSUP) && address + PAGE_SIZE == vma->vm_end) {
		struct vm_area_struct *next = vma->vm_next;

		/* As VM_GROWSDOWN but s/below/above/ */
		if (next && next->vm_start == address + PAGE_SIZE)
			return next->vm_flags & VM_GROWSUP ? 0 : -ENOMEM;

		expand_upwards(vma, address + PAGE_SIZE);
	}
	return 0;
}

/*
 * We enter with non-exclusive mmap_sem (to exclude vma changes,
 * but allow concurrent faults), and pte mapped but not yet locked.
 * We return with mmap_sem still held, but pte unmapped and unlocked.
 */
static int do_anonymous_page(struct mm_struct *mm, struct vm_area_struct *vma,
		unsigned long address, pte_t *page_table, pmd_t *pmd,
		unsigned int flags)
{
	struct page *page;
	spinlock_t *ptl;
	pte_t entry;

	pte_unmap(page_table);

	/* Check if we need to add a guard page to the stack */
	if (check_stack_guard_page(vma, address) < 0)
		return VM_FAULT_SIGBUS;

	/* Use the zero-page for reads */
	if (!(flags & FAULT_FLAG_WRITE)) {
		entry = pte_mkspecial(pfn_pte(my_zero_pfn(address),
						vma->vm_page_prot));
		page_table = pte_offset_map_lock(mm, pmd, address, &ptl);
		if (!pte_none(*page_table))
			goto unlock;
		goto setpte;
	}

	/* Allocate our own private page. */
	if (unlikely(anon_vma_prepare(vma)))
		goto oom;
	page = alloc_zeroed_user_highpage_movable(vma, address);
	if (!page)
		goto oom;
	/*
	 * The memory barrier inside __SetPageUptodate makes sure that
	 * preceeding stores to the page contents become visible before
	 * the set_pte_at() write.
	 */
	__SetPageUptodate(page);

	if (mem_cgroup_newpage_charge(page, mm, GFP_KERNEL))
		goto oom_free_page;

	entry = mk_pte(page, vma->vm_page_prot);
	if (vma->vm_flags & VM_WRITE)
		entry = pte_mkwrite(pte_mkdirty(entry));

	page_table = pte_offset_map_lock(mm, pmd, address, &ptl);
	if (!pte_none(*page_table))
		goto release;

	inc_mm_counter_fast(mm, MM_ANONPAGES);
	page_add_new_anon_rmap(page, vma, address);
setpte:
	set_pte_at(mm, address, page_table, entry);

	/* No need to invalidate - it was non-present before */
	update_mmu_cache(vma, address, page_table);
unlock:
	pte_unmap_unlock(page_table, ptl);
	return 0;
release:
	mem_cgroup_uncharge_page(page);
	page_cache_release(page);
	goto unlock;
oom_free_page:
	page_cache_release(page);
oom:
	return VM_FAULT_OOM;
}

/*
 * __do_fault() tries to create a new page mapping. It aggressively
 * tries to share with existing pages, but makes a separate copy if
 * the FAULT_FLAG_WRITE is set in the flags parameter in order to avoid
 * the next page fault.
 *
 * As this is called only for pages that do not currently exist, we
 * do not need to flush old virtual caches or the TLB.
 *
 * We enter with non-exclusive mmap_sem (to exclude vma changes,
 * but allow concurrent faults), and pte neither mapped nor locked.
 * We return with mmap_sem still held, but pte unmapped and unlocked.
 */
static int __do_fault(struct mm_struct *mm, struct vm_area_struct *vma,
		unsigned long address, pmd_t *pmd,
		pgoff_t pgoff, unsigned int flags, pte_t orig_pte)
{
	pte_t *page_table;
	spinlock_t *ptl;
	struct page *page;
	struct page *cow_page;
	pte_t entry;
	int anon = 0;
	struct page *dirty_page = NULL;
	struct vm_fault vmf;
	int ret;
	int page_mkwrite = 0;

	/*
	 * If we do COW later, allocate page befor taking lock_page()
	 * on the file cache page. This will reduce lock holding time.
	 */
	if ((flags & FAULT_FLAG_WRITE) && !(vma->vm_flags & VM_SHARED)) {

		if (unlikely(anon_vma_prepare(vma)))
			return VM_FAULT_OOM;

		cow_page = alloc_page_vma(GFP_HIGHUSER_MOVABLE, vma, address);
		if (!cow_page)
			return VM_FAULT_OOM;

		if (mem_cgroup_newpage_charge(cow_page, mm, GFP_KERNEL)) {
			page_cache_release(cow_page);
			return VM_FAULT_OOM;
		}
	} else
		cow_page = NULL;

	vmf.virtual_address = (void __user *)(address & PAGE_MASK);
	vmf.pgoff = pgoff;
	vmf.flags = flags;
	vmf.page = NULL;

	ret = vma->vm_ops->fault(vma, &vmf);
	if (unlikely(ret & (VM_FAULT_ERROR | VM_FAULT_NOPAGE |
			    VM_FAULT_RETRY)))
		goto uncharge_out;

	if (unlikely(PageHWPoison(vmf.page))) {
		if (ret & VM_FAULT_LOCKED)
			unlock_page(vmf.page);
		ret = VM_FAULT_HWPOISON;
		goto uncharge_out;
	}

	/*
	 * For consistency in subsequent calls, make the faulted page always
	 * locked.
	 */
	if (unlikely(!(ret & VM_FAULT_LOCKED)))
		lock_page(vmf.page);
	else
		VM_BUG_ON(!PageLocked(vmf.page));

	/*
	 * Should we do an early C-O-W break?
	 */
	page = vmf.page;
	if (flags & FAULT_FLAG_WRITE) {
		if (!(vma->vm_flags & VM_SHARED)) {
			page = cow_page;
			anon = 1;
			copy_user_highpage(page, vmf.page, address, vma);
			__SetPageUptodate(page);
		} else {
			/*
			 * If the page will be shareable, see if the backing
			 * address space wants to know that the page is about
			 * to become writable
			 */
			if (vma->vm_ops->page_mkwrite) {
				int tmp;

				unlock_page(page);
				vmf.flags = FAULT_FLAG_WRITE|FAULT_FLAG_MKWRITE;
				tmp = vma->vm_ops->page_mkwrite(vma, &vmf);
				if (unlikely(tmp &
					  (VM_FAULT_ERROR | VM_FAULT_NOPAGE))) {
					ret = tmp;
					goto unwritable_page;
				}
				if (unlikely(!(tmp & VM_FAULT_LOCKED))) {
					lock_page(page);
					if (!page->mapping) {
						ret = 0; /* retry the fault */
						unlock_page(page);
						goto unwritable_page;
					}
				} else
					VM_BUG_ON(!PageLocked(page));
				page_mkwrite = 1;
			}
		}

	}

	page_table = pte_offset_map_lock(mm, pmd, address, &ptl);

	/*
	 * This silly early PAGE_DIRTY setting removes a race
	 * due to the bad i386 page protection. But it's valid
	 * for other architectures too.
	 *
	 * Note that if FAULT_FLAG_WRITE is set, we either now have
	 * an exclusive copy of the page, or this is a shared mapping,
	 * so we can make it writable and dirty to avoid having to
	 * handle that later.
	 */
	/* Only go through if we didn't race with anybody else... */
	if (likely(pte_same(*page_table, orig_pte))) {
		flush_icache_page(vma, page);
		entry = mk_pte(page, vma->vm_page_prot);
		if (flags & FAULT_FLAG_WRITE)
			entry = maybe_mkwrite(pte_mkdirty(entry), vma);
		else if (pte_file(orig_pte) && pte_file_soft_dirty(orig_pte))
			pte_mksoft_dirty(entry);
		if (anon) {
			inc_mm_counter_fast(mm, MM_ANONPAGES);
			page_add_new_anon_rmap(page, vma, address);
		} else {
			inc_mm_counter_fast(mm, MM_FILEPAGES);
			page_add_file_rmap(page);
			if (flags & FAULT_FLAG_WRITE) {
				dirty_page = page;
				get_page(dirty_page);
			}
		}
		set_pte_at(mm, address, page_table, entry);

		/* no need to invalidate: a not-present page won't be cached */
		update_mmu_cache(vma, address, page_table);
	} else {
		if (cow_page)
			mem_cgroup_uncharge_page(cow_page);
		if (anon)
			page_cache_release(page);
		else
			anon = 1; /* no anon but release faulted_page */
	}

	pte_unmap_unlock(page_table, ptl);

	if (dirty_page) {
		struct address_space *mapping = page->mapping;
		int dirtied = 0;

		if (set_page_dirty(dirty_page))
			dirtied = 1;
		unlock_page(dirty_page);
		put_page(dirty_page);
		if ((dirtied || page_mkwrite) && mapping) {
			/*
			 * Some device drivers do not set page.mapping but still
			 * dirty their pages
			 */
			balance_dirty_pages_ratelimited(mapping);
		}

		/* file_update_time outside page_lock */
		if (vma->vm_file && !page_mkwrite)
			file_update_time(vma->vm_file);
	} else {
		unlock_page(vmf.page);
		if (anon)
			page_cache_release(vmf.page);
	}

	return ret;

unwritable_page:
	page_cache_release(page);
	return ret;
uncharge_out:
	/* fs's fault handler get error */
	if (cow_page) {
		mem_cgroup_uncharge_page(cow_page);
		page_cache_release(cow_page);
	}
	return ret;
}

static int do_linear_fault(struct mm_struct *mm, struct vm_area_struct *vma,
		unsigned long address, pte_t *page_table, pmd_t *pmd,
		unsigned int flags, pte_t orig_pte)
{
	pgoff_t pgoff = (((address & PAGE_MASK)
			- vma->vm_start) >> PAGE_SHIFT) + vma->vm_pgoff;

	pte_unmap(page_table);
	return __do_fault(mm, vma, address, pmd, pgoff, flags, orig_pte);
}

/*
 * Fault of a previously existing named mapping. Repopulate the pte
 * from the encoded file_pte if possible. This enables swappable
 * nonlinear vmas.
 *
 * We enter with non-exclusive mmap_sem (to exclude vma changes,
 * but allow concurrent faults), and pte mapped but not yet locked.
 * We return with mmap_sem still held, but pte unmapped and unlocked.
 */
static int do_nonlinear_fault(struct mm_struct *mm, struct vm_area_struct *vma,
		unsigned long address, pte_t *page_table, pmd_t *pmd,
		unsigned int flags, pte_t orig_pte)
{
	pgoff_t pgoff;

	flags |= FAULT_FLAG_NONLINEAR;

	if (!pte_unmap_same(mm, pmd, page_table, orig_pte))
		return 0;

	if (unlikely(!(vma->vm_flags & VM_NONLINEAR))) {
		/*
		 * Page table corrupted: show pte and kill process.
		 */
		print_bad_pte(vma, address, orig_pte, NULL);
		return VM_FAULT_SIGBUS;
	}

	pgoff = pte_to_pgoff(orig_pte);
	return __do_fault(mm, vma, address, pmd, pgoff, flags, orig_pte);
}

int numa_migrate_prep(struct page *page, struct vm_area_struct *vma,
<<<<<<< HEAD
				unsigned long addr, int page_nid)
=======
				unsigned long addr, int page_nid,
				int *flags)
>>>>>>> d8ec26d7
{
	get_page(page);

	count_vm_numa_event(NUMA_HINT_FAULTS);
<<<<<<< HEAD
	if (page_nid == numa_node_id())
=======
	if (page_nid == numa_node_id()) {
>>>>>>> d8ec26d7
		count_vm_numa_event(NUMA_HINT_FAULTS_LOCAL);
		*flags |= TNF_FAULT_LOCAL;
	}

	return mpol_misplaced(page, vma, addr);
}

int do_numa_page(struct mm_struct *mm, struct vm_area_struct *vma,
		   unsigned long addr, pte_t pte, pte_t *ptep, pmd_t *pmd)
{
	struct page *page = NULL;
	spinlock_t *ptl;
	int page_nid = -1;
<<<<<<< HEAD
=======
	int last_cpupid;
>>>>>>> d8ec26d7
	int target_nid;
	bool migrated = false;
	int flags = 0;

	/*
	* The "pte" at this point cannot be used safely without
	* validation through pte_unmap_same(). It's of NUMA type but
	* the pfn may be screwed if the read is non atomic.
	*
	* ptep_modify_prot_start is not called as this is clearing
	* the _PAGE_NUMA bit and it is not really expected that there
	* would be concurrent hardware modifications to the PTE.
	*/
	ptl = pte_lockptr(mm, pmd);
	spin_lock(ptl);
	if (unlikely(!pte_same(*ptep, pte))) {
		pte_unmap_unlock(ptep, ptl);
		goto out;
	}

	pte = pte_mknonnuma(pte);
	set_pte_at(mm, addr, ptep, pte);
	update_mmu_cache(vma, addr, ptep);

	page = vm_normal_page(vma, addr, pte);
	if (!page) {
		pte_unmap_unlock(ptep, ptl);
		return 0;
	}
	BUG_ON(is_zero_pfn(page_to_pfn(page)));

	/*
	 * Avoid grouping on DSO/COW pages in specific and RO pages
	 * in general, RO pages shouldn't hurt as much anyway since
	 * they can be in shared cache state.
	 */
	if (!pte_write(pte))
		flags |= TNF_NO_GROUP;

	/*
	 * Flag if the page is shared between multiple address spaces. This
	 * is later used when determining whether to group tasks together
	 */
	if (page_mapcount(page) > 1 && (vma->vm_flags & VM_SHARED))
		flags |= TNF_SHARED;

<<<<<<< HEAD
	page_nid = page_to_nid(page);
	target_nid = numa_migrate_prep(page, vma, addr, page_nid);
=======
	last_cpupid = page_cpupid_last(page);
	page_nid = page_to_nid(page);
	target_nid = numa_migrate_prep(page, vma, addr, page_nid, &flags);
>>>>>>> d8ec26d7
	pte_unmap_unlock(ptep, ptl);
	if (target_nid == -1) {
		put_page(page);
		goto out;
	}

	/* Migrate to the requested node */
<<<<<<< HEAD
	migrated = migrate_misplaced_page(page, target_nid);
	if (migrated)
		page_nid = target_nid;

out:
	if (page_nid != -1)
		task_numa_fault(page_nid, 1, migrated);
	return 0;
}

/* NUMA hinting page fault entry point for regular pmds */
#ifdef CONFIG_NUMA_BALANCING
static int do_pmd_numa_page(struct mm_struct *mm, struct vm_area_struct *vma,
		     unsigned long addr, pmd_t *pmdp)
{
	pmd_t pmd;
	pte_t *pte, *orig_pte;
	unsigned long _addr = addr & PMD_MASK;
	unsigned long offset;
	spinlock_t *ptl;
	bool numa = false;

	spin_lock(&mm->page_table_lock);
	pmd = *pmdp;
	if (pmd_numa(pmd)) {
		set_pmd_at(mm, _addr, pmdp, pmd_mknonnuma(pmd));
		numa = true;
=======
	migrated = migrate_misplaced_page(page, vma, target_nid);
	if (migrated) {
		page_nid = target_nid;
		flags |= TNF_MIGRATED;
>>>>>>> d8ec26d7
	}

<<<<<<< HEAD
	/* we're in a page fault so some vma must be in the range */
	BUG_ON(!vma);
	BUG_ON(vma->vm_start >= _addr + PMD_SIZE);
	offset = max(_addr, vma->vm_start) & ~PMD_MASK;
	VM_BUG_ON(offset >= PMD_SIZE);
	orig_pte = pte = pte_offset_map_lock(mm, pmdp, _addr, &ptl);
	pte += offset >> PAGE_SHIFT;
	for (addr = _addr + offset; addr < _addr + PMD_SIZE; pte++, addr += PAGE_SIZE) {
		pte_t pteval = *pte;
		struct page *page;
		int page_nid = -1;
		int target_nid;
		bool migrated = false;

		if (!pte_present(pteval))
			continue;
		if (!pte_numa(pteval))
			continue;
		if (addr >= vma->vm_end) {
			vma = find_vma(mm, addr);
			/* there's a pte present so there must be a vma */
			BUG_ON(!vma);
			BUG_ON(addr < vma->vm_start);
		}
		if (pte_numa(pteval)) {
			pteval = pte_mknonnuma(pteval);
			set_pte_at(mm, addr, pte, pteval);
		}
		page = vm_normal_page(vma, addr, pteval);
		if (unlikely(!page))
			continue;
		/* only check non-shared pages */
		if (unlikely(page_mapcount(page) != 1))
			continue;

		page_nid = page_to_nid(page);
		target_nid = numa_migrate_prep(page, vma, addr, page_nid);
		pte_unmap_unlock(pte, ptl);
		if (target_nid != -1) {
			migrated = migrate_misplaced_page(page, target_nid);
			if (migrated)
				page_nid = target_nid;
		} else {
			put_page(page);
		}

		if (page_nid != -1)
			task_numa_fault(page_nid, 1, migrated);

		pte = pte_offset_map_lock(mm, pmdp, addr, &ptl);
	}
	pte_unmap_unlock(orig_pte, ptl);

	return 0;
}
#else
static int do_pmd_numa_page(struct mm_struct *mm, struct vm_area_struct *vma,
		     unsigned long addr, pmd_t *pmdp)
{
	BUG();
=======
out:
	if (page_nid != -1)
		task_numa_fault(last_cpupid, page_nid, 1, flags);
>>>>>>> d8ec26d7
	return 0;
}

/*
 * These routines also need to handle stuff like marking pages dirty
 * and/or accessed for architectures that don't do it in hardware (most
 * RISC architectures).  The early dirtying is also good on the i386.
 *
 * There is also a hook called "update_mmu_cache()" that architectures
 * with external mmu caches can use to update those (ie the Sparc or
 * PowerPC hashed page tables that act as extended TLBs).
 *
 * We enter with non-exclusive mmap_sem (to exclude vma changes,
 * but allow concurrent faults), and pte mapped but not yet locked.
 * We return with mmap_sem still held, but pte unmapped and unlocked.
 */
static int handle_pte_fault(struct mm_struct *mm,
		     struct vm_area_struct *vma, unsigned long address,
		     pte_t *pte, pmd_t *pmd, unsigned int flags)
{
	pte_t entry;
	spinlock_t *ptl;

	entry = *pte;
	if (!pte_present(entry)) {
		if (pte_none(entry)) {
			if (vma->vm_ops) {
				if (likely(vma->vm_ops->fault))
					return do_linear_fault(mm, vma, address,
						pte, pmd, flags, entry);
			}
			return do_anonymous_page(mm, vma, address,
						 pte, pmd, flags);
		}
		if (pte_file(entry))
			return do_nonlinear_fault(mm, vma, address,
					pte, pmd, flags, entry);
		return do_swap_page(mm, vma, address,
					pte, pmd, flags, entry);
	}

	if (pte_numa(entry))
		return do_numa_page(mm, vma, address, entry, pte, pmd);

	ptl = pte_lockptr(mm, pmd);
	spin_lock(ptl);
	if (unlikely(!pte_same(*pte, entry)))
		goto unlock;
	if (flags & FAULT_FLAG_WRITE) {
		if (!pte_write(entry))
			return do_wp_page(mm, vma, address,
					pte, pmd, ptl, entry);
		entry = pte_mkdirty(entry);
	}
	entry = pte_mkyoung(entry);
	if (ptep_set_access_flags(vma, address, pte, entry, flags & FAULT_FLAG_WRITE)) {
		update_mmu_cache(vma, address, pte);
	} else {
		/*
		 * This is needed only for protection faults but the arch code
		 * is not yet telling us if this is a protection fault or not.
		 * This still avoids useless tlb flushes for .text page faults
		 * with threads.
		 */
		if (flags & FAULT_FLAG_WRITE)
			flush_tlb_fix_spurious_fault(vma, address);
	}
unlock:
	pte_unmap_unlock(pte, ptl);
	return 0;
}

/*
 * By the time we get here, we already hold the mm semaphore
 */
static int __handle_mm_fault(struct mm_struct *mm, struct vm_area_struct *vma,
			     unsigned long address, unsigned int flags)
{
	pgd_t *pgd;
	pud_t *pud;
	pmd_t *pmd;
	pte_t *pte;

	if (unlikely(is_vm_hugetlb_page(vma)))
		return hugetlb_fault(mm, vma, address, flags);

retry:
	pgd = pgd_offset(mm, address);
	pud = pud_alloc(mm, pgd, address);
	if (!pud)
		return VM_FAULT_OOM;
	pmd = pmd_alloc(mm, pud, address);
	if (!pmd)
		return VM_FAULT_OOM;
	if (pmd_none(*pmd) && transparent_hugepage_enabled(vma)) {
		int ret = VM_FAULT_FALLBACK;
		if (!vma->vm_ops)
			ret = do_huge_pmd_anonymous_page(mm, vma, address,
					pmd, flags);
		if (!(ret & VM_FAULT_FALLBACK))
			return ret;
	} else {
		pmd_t orig_pmd = *pmd;
		int ret;

		barrier();
		if (pmd_trans_huge(orig_pmd)) {
			unsigned int dirty = flags & FAULT_FLAG_WRITE;

			/*
			 * If the pmd is splitting, return and retry the
			 * the fault.  Alternative: wait until the split
			 * is done, and goto retry.
			 */
			if (pmd_trans_splitting(orig_pmd))
				return 0;

			if (pmd_numa(orig_pmd))
				return do_huge_pmd_numa_page(mm, vma, address,
							     orig_pmd, pmd);

			if (dirty && !pmd_write(orig_pmd)) {
				ret = do_huge_pmd_wp_page(mm, vma, address, pmd,
							  orig_pmd);
				/*
				 * If COW results in an oom, the huge pmd will
				 * have been split, so retry the fault on the
				 * pte for a smaller charge.
				 */
				if (unlikely(ret & VM_FAULT_OOM))
					goto retry;
				return ret;
			} else {
				huge_pmd_set_accessed(mm, vma, address, pmd,
						      orig_pmd, dirty);
			}

			return 0;
		}
	}

	/* THP should already have been handled */
	BUG_ON(pmd_numa(*pmd));

	/*
	 * Use __pte_alloc instead of pte_alloc_map, because we can't
	 * run pte_offset_map on the pmd, if an huge pmd could
	 * materialize from under us from a different thread.
	 */
	if (unlikely(pmd_none(*pmd)) &&
	    unlikely(__pte_alloc(mm, vma, pmd, address)))
		return VM_FAULT_OOM;
	/* if an huge pmd materialized from under us just retry later */
	if (unlikely(pmd_trans_huge(*pmd)))
		return 0;
	/*
	 * A regular pmd is established and it can't morph into a huge pmd
	 * from under us anymore at this point because we hold the mmap_sem
	 * read mode and khugepaged takes it in write mode. So now it's
	 * safe to run pte_offset_map().
	 */
	pte = pte_offset_map(pmd, address);

	return handle_pte_fault(mm, vma, address, pte, pmd, flags);
}

int handle_mm_fault(struct mm_struct *mm, struct vm_area_struct *vma,
		    unsigned long address, unsigned int flags)
{
	int ret;

	__set_current_state(TASK_RUNNING);

	count_vm_event(PGFAULT);
	mem_cgroup_count_vm_event(mm, PGFAULT);

	/* do counter updates before entering really critical section. */
	check_sync_rss_stat(current);

	/*
	 * Enable the memcg OOM handling for faults triggered in user
	 * space.  Kernel faults are handled more gracefully.
	 */
	if (flags & FAULT_FLAG_USER)
		mem_cgroup_oom_enable();

	ret = __handle_mm_fault(mm, vma, address, flags);

	if (flags & FAULT_FLAG_USER) {
		mem_cgroup_oom_disable();
                /*
                 * The task may have entered a memcg OOM situation but
                 * if the allocation error was handled gracefully (no
                 * VM_FAULT_OOM), there is no need to kill anything.
                 * Just clean up the OOM state peacefully.
                 */
                if (task_in_memcg_oom(current) && !(ret & VM_FAULT_OOM))
                        mem_cgroup_oom_synchronize(false);
	}

	return ret;
}

#ifndef __PAGETABLE_PUD_FOLDED
/*
 * Allocate page upper directory.
 * We've already handled the fast-path in-line.
 */
int __pud_alloc(struct mm_struct *mm, pgd_t *pgd, unsigned long address)
{
	pud_t *new = pud_alloc_one(mm, address);
	if (!new)
		return -ENOMEM;

	smp_wmb(); /* See comment in __pte_alloc */

	spin_lock(&mm->page_table_lock);
	if (pgd_present(*pgd))		/* Another has populated it */
		pud_free(mm, new);
	else
		pgd_populate(mm, pgd, new);
	spin_unlock(&mm->page_table_lock);
	return 0;
}
#endif /* __PAGETABLE_PUD_FOLDED */

#ifndef __PAGETABLE_PMD_FOLDED
/*
 * Allocate page middle directory.
 * We've already handled the fast-path in-line.
 */
int __pmd_alloc(struct mm_struct *mm, pud_t *pud, unsigned long address)
{
	pmd_t *new = pmd_alloc_one(mm, address);
	if (!new)
		return -ENOMEM;

	smp_wmb(); /* See comment in __pte_alloc */

	spin_lock(&mm->page_table_lock);
#ifndef __ARCH_HAS_4LEVEL_HACK
	if (pud_present(*pud))		/* Another has populated it */
		pmd_free(mm, new);
	else
		pud_populate(mm, pud, new);
#else
	if (pgd_present(*pud))		/* Another has populated it */
		pmd_free(mm, new);
	else
		pgd_populate(mm, pud, new);
#endif /* __ARCH_HAS_4LEVEL_HACK */
	spin_unlock(&mm->page_table_lock);
	return 0;
}
#endif /* __PAGETABLE_PMD_FOLDED */

#if !defined(__HAVE_ARCH_GATE_AREA)

#if defined(AT_SYSINFO_EHDR)
static struct vm_area_struct gate_vma;

static int __init gate_vma_init(void)
{
	gate_vma.vm_mm = NULL;
	gate_vma.vm_start = FIXADDR_USER_START;
	gate_vma.vm_end = FIXADDR_USER_END;
	gate_vma.vm_flags = VM_READ | VM_MAYREAD | VM_EXEC | VM_MAYEXEC;
	gate_vma.vm_page_prot = __P101;

	return 0;
}
__initcall(gate_vma_init);
#endif

struct vm_area_struct *get_gate_vma(struct mm_struct *mm)
{
#ifdef AT_SYSINFO_EHDR
	return &gate_vma;
#else
	return NULL;
#endif
}

int in_gate_area_no_mm(unsigned long addr)
{
#ifdef AT_SYSINFO_EHDR
	if ((addr >= FIXADDR_USER_START) && (addr < FIXADDR_USER_END))
		return 1;
#endif
	return 0;
}

#endif	/* __HAVE_ARCH_GATE_AREA */

static int __follow_pte(struct mm_struct *mm, unsigned long address,
		pte_t **ptepp, spinlock_t **ptlp)
{
	pgd_t *pgd;
	pud_t *pud;
	pmd_t *pmd;
	pte_t *ptep;

	pgd = pgd_offset(mm, address);
	if (pgd_none(*pgd) || unlikely(pgd_bad(*pgd)))
		goto out;

	pud = pud_offset(pgd, address);
	if (pud_none(*pud) || unlikely(pud_bad(*pud)))
		goto out;

	pmd = pmd_offset(pud, address);
	VM_BUG_ON(pmd_trans_huge(*pmd));
	if (pmd_none(*pmd) || unlikely(pmd_bad(*pmd)))
		goto out;

	/* We cannot handle huge page PFN maps. Luckily they don't exist. */
	if (pmd_huge(*pmd))
		goto out;

	ptep = pte_offset_map_lock(mm, pmd, address, ptlp);
	if (!ptep)
		goto out;
	if (!pte_present(*ptep))
		goto unlock;
	*ptepp = ptep;
	return 0;
unlock:
	pte_unmap_unlock(ptep, *ptlp);
out:
	return -EINVAL;
}

static inline int follow_pte(struct mm_struct *mm, unsigned long address,
			     pte_t **ptepp, spinlock_t **ptlp)
{
	int res;

	/* (void) is needed to make gcc happy */
	(void) __cond_lock(*ptlp,
			   !(res = __follow_pte(mm, address, ptepp, ptlp)));
	return res;
}

/**
 * follow_pfn - look up PFN at a user virtual address
 * @vma: memory mapping
 * @address: user virtual address
 * @pfn: location to store found PFN
 *
 * Only IO mappings and raw PFN mappings are allowed.
 *
 * Returns zero and the pfn at @pfn on success, -ve otherwise.
 */
int follow_pfn(struct vm_area_struct *vma, unsigned long address,
	unsigned long *pfn)
{
	int ret = -EINVAL;
	spinlock_t *ptl;
	pte_t *ptep;

	if (!(vma->vm_flags & (VM_IO | VM_PFNMAP)))
		return ret;

	ret = follow_pte(vma->vm_mm, address, &ptep, &ptl);
	if (ret)
		return ret;
	*pfn = pte_pfn(*ptep);
	pte_unmap_unlock(ptep, ptl);
	return 0;
}
EXPORT_SYMBOL(follow_pfn);

#ifdef CONFIG_HAVE_IOREMAP_PROT
int follow_phys(struct vm_area_struct *vma,
		unsigned long address, unsigned int flags,
		unsigned long *prot, resource_size_t *phys)
{
	int ret = -EINVAL;
	pte_t *ptep, pte;
	spinlock_t *ptl;

	if (!(vma->vm_flags & (VM_IO | VM_PFNMAP)))
		goto out;

	if (follow_pte(vma->vm_mm, address, &ptep, &ptl))
		goto out;
	pte = *ptep;

	if ((flags & FOLL_WRITE) && !pte_write(pte))
		goto unlock;

	*prot = pgprot_val(pte_pgprot(pte));
	*phys = (resource_size_t)pte_pfn(pte) << PAGE_SHIFT;

	ret = 0;
unlock:
	pte_unmap_unlock(ptep, ptl);
out:
	return ret;
}

int generic_access_phys(struct vm_area_struct *vma, unsigned long addr,
			void *buf, int len, int write)
{
	resource_size_t phys_addr;
	unsigned long prot = 0;
	void __iomem *maddr;
	int offset = addr & (PAGE_SIZE-1);

	if (follow_phys(vma, addr, write, &prot, &phys_addr))
		return -EINVAL;

	maddr = ioremap_prot(phys_addr, PAGE_SIZE, prot);
	if (write)
		memcpy_toio(maddr + offset, buf, len);
	else
		memcpy_fromio(buf, maddr + offset, len);
	iounmap(maddr);

	return len;
}
EXPORT_SYMBOL_GPL(generic_access_phys);
#endif

/*
 * Access another process' address space as given in mm.  If non-NULL, use the
 * given task for page fault accounting.
 */
static int __access_remote_vm(struct task_struct *tsk, struct mm_struct *mm,
		unsigned long addr, void *buf, int len, int write)
{
	struct vm_area_struct *vma;
	void *old_buf = buf;

	down_read(&mm->mmap_sem);
	/* ignore errors, just check how much was successfully transferred */
	while (len) {
		int bytes, ret, offset;
		void *maddr;
		struct page *page = NULL;

		ret = get_user_pages(tsk, mm, addr, 1,
				write, 1, &page, &vma);
		if (ret <= 0) {
			/*
			 * Check if this is a VM_IO | VM_PFNMAP VMA, which
			 * we can access using slightly different code.
			 */
#ifdef CONFIG_HAVE_IOREMAP_PROT
			vma = find_vma(mm, addr);
			if (!vma || vma->vm_start > addr)
				break;
			if (vma->vm_ops && vma->vm_ops->access)
				ret = vma->vm_ops->access(vma, addr, buf,
							  len, write);
			if (ret <= 0)
#endif
				break;
			bytes = ret;
		} else {
			bytes = len;
			offset = addr & (PAGE_SIZE-1);
			if (bytes > PAGE_SIZE-offset)
				bytes = PAGE_SIZE-offset;

			maddr = kmap(page);
			if (write) {
				copy_to_user_page(vma, page, addr,
						  maddr + offset, buf, bytes);
				set_page_dirty_lock(page);
			} else {
				copy_from_user_page(vma, page, addr,
						    buf, maddr + offset, bytes);
			}
			kunmap(page);
			page_cache_release(page);
		}
		len -= bytes;
		buf += bytes;
		addr += bytes;
	}
	up_read(&mm->mmap_sem);

	return buf - old_buf;
}

/**
 * access_remote_vm - access another process' address space
 * @mm:		the mm_struct of the target address space
 * @addr:	start address to access
 * @buf:	source or destination buffer
 * @len:	number of bytes to transfer
 * @write:	whether the access is a write
 *
 * The caller must hold a reference on @mm.
 */
int access_remote_vm(struct mm_struct *mm, unsigned long addr,
		void *buf, int len, int write)
{
	return __access_remote_vm(NULL, mm, addr, buf, len, write);
}

/*
 * Access another process' address space.
 * Source/target buffer must be kernel space,
 * Do not walk the page table directly, use get_user_pages
 */
int access_process_vm(struct task_struct *tsk, unsigned long addr,
		void *buf, int len, int write)
{
	struct mm_struct *mm;
	int ret;

	mm = get_task_mm(tsk);
	if (!mm)
		return 0;

	ret = __access_remote_vm(tsk, mm, addr, buf, len, write);
	mmput(mm);

	return ret;
}

/*
 * Print the name of a VMA.
 */
void print_vma_addr(char *prefix, unsigned long ip)
{
	struct mm_struct *mm = current->mm;
	struct vm_area_struct *vma;

	/*
	 * Do not print if we are in atomic
	 * contexts (in exception stacks, etc.):
	 */
	if (preempt_count())
		return;

	down_read(&mm->mmap_sem);
	vma = find_vma(mm, ip);
	if (vma && vma->vm_file) {
		struct file *f = vma->vm_file;
		char *buf = (char *)__get_free_page(GFP_KERNEL);
		if (buf) {
			char *p;

			p = d_path(&f->f_path, buf, PAGE_SIZE);
			if (IS_ERR(p))
				p = "?";
			printk("%s%s[%lx+%lx]", prefix, kbasename(p),
					vma->vm_start,
					vma->vm_end - vma->vm_start);
			free_page((unsigned long)buf);
		}
	}
	up_read(&mm->mmap_sem);
}

#if defined(CONFIG_PROVE_LOCKING) || defined(CONFIG_DEBUG_ATOMIC_SLEEP)
void might_fault(void)
{
	/*
	 * Some code (nfs/sunrpc) uses socket ops on kernel memory while
	 * holding the mmap_sem, this is safe because kernel memory doesn't
	 * get paged out, therefore we'll never actually fault, and the
	 * below annotations will generate false positives.
	 */
	if (segment_eq(get_fs(), KERNEL_DS))
		return;

	/*
	 * it would be nicer only to annotate paths which are not under
	 * pagefault_disable, however that requires a larger audit and
	 * providing helpers like get_user_atomic.
	 */
	if (in_atomic())
		return;

	__might_sleep(__FILE__, __LINE__, 0);

	if (current->mm)
		might_lock_read(&current->mm->mmap_sem);
}
EXPORT_SYMBOL(might_fault);
#endif

#if defined(CONFIG_TRANSPARENT_HUGEPAGE) || defined(CONFIG_HUGETLBFS)
static void clear_gigantic_page(struct page *page,
				unsigned long addr,
				unsigned int pages_per_huge_page)
{
	int i;
	struct page *p = page;

	might_sleep();
	for (i = 0; i < pages_per_huge_page;
	     i++, p = mem_map_next(p, page, i)) {
		cond_resched();
		clear_user_highpage(p, addr + i * PAGE_SIZE);
	}
}
void clear_huge_page(struct page *page,
		     unsigned long addr, unsigned int pages_per_huge_page)
{
	int i;

	if (unlikely(pages_per_huge_page > MAX_ORDER_NR_PAGES)) {
		clear_gigantic_page(page, addr, pages_per_huge_page);
		return;
	}

	might_sleep();
	for (i = 0; i < pages_per_huge_page; i++) {
		cond_resched();
		clear_user_highpage(page + i, addr + i * PAGE_SIZE);
	}
}

static void copy_user_gigantic_page(struct page *dst, struct page *src,
				    unsigned long addr,
				    struct vm_area_struct *vma,
				    unsigned int pages_per_huge_page)
{
	int i;
	struct page *dst_base = dst;
	struct page *src_base = src;

	for (i = 0; i < pages_per_huge_page; ) {
		cond_resched();
		copy_user_highpage(dst, src, addr + i*PAGE_SIZE, vma);

		i++;
		dst = mem_map_next(dst, dst_base, i);
		src = mem_map_next(src, src_base, i);
	}
}

void copy_user_huge_page(struct page *dst, struct page *src,
			 unsigned long addr, struct vm_area_struct *vma,
			 unsigned int pages_per_huge_page)
{
	int i;

	if (unlikely(pages_per_huge_page > MAX_ORDER_NR_PAGES)) {
		copy_user_gigantic_page(dst, src, addr, vma,
					pages_per_huge_page);
		return;
	}

	might_sleep();
	for (i = 0; i < pages_per_huge_page; i++) {
		cond_resched();
		copy_user_highpage(dst + i, src + i, addr + i*PAGE_SIZE, vma);
	}
}
#endif /* CONFIG_TRANSPARENT_HUGEPAGE || CONFIG_HUGETLBFS */

#if USE_SPLIT_PTE_PTLOCKS && ALLOC_SPLIT_PTLOCKS
bool ptlock_alloc(struct page *page)
{
	spinlock_t *ptl;

	ptl = kmalloc(sizeof(spinlock_t), GFP_KERNEL);
	if (!ptl)
		return false;
	page->ptl = ptl;
	return true;
}

void ptlock_free(struct page *page)
{
	kfree(page->ptl);
}
#endif<|MERGE_RESOLUTION|>--- conflicted
+++ resolved
@@ -3528,21 +3528,13 @@
 }
 
 int numa_migrate_prep(struct page *page, struct vm_area_struct *vma,
-<<<<<<< HEAD
-				unsigned long addr, int page_nid)
-=======
 				unsigned long addr, int page_nid,
 				int *flags)
->>>>>>> d8ec26d7
 {
 	get_page(page);
 
 	count_vm_numa_event(NUMA_HINT_FAULTS);
-<<<<<<< HEAD
-	if (page_nid == numa_node_id())
-=======
 	if (page_nid == numa_node_id()) {
->>>>>>> d8ec26d7
 		count_vm_numa_event(NUMA_HINT_FAULTS_LOCAL);
 		*flags |= TNF_FAULT_LOCAL;
 	}
@@ -3556,10 +3548,7 @@
 	struct page *page = NULL;
 	spinlock_t *ptl;
 	int page_nid = -1;
-<<<<<<< HEAD
-=======
 	int last_cpupid;
->>>>>>> d8ec26d7
 	int target_nid;
 	bool migrated = false;
 	int flags = 0;
@@ -3606,14 +3595,9 @@
 	if (page_mapcount(page) > 1 && (vma->vm_flags & VM_SHARED))
 		flags |= TNF_SHARED;
 
-<<<<<<< HEAD
-	page_nid = page_to_nid(page);
-	target_nid = numa_migrate_prep(page, vma, addr, page_nid);
-=======
 	last_cpupid = page_cpupid_last(page);
 	page_nid = page_to_nid(page);
 	target_nid = numa_migrate_prep(page, vma, addr, page_nid, &flags);
->>>>>>> d8ec26d7
 	pte_unmap_unlock(ptep, ptl);
 	if (target_nid == -1) {
 		put_page(page);
@@ -3621,108 +3605,15 @@
 	}
 
 	/* Migrate to the requested node */
-<<<<<<< HEAD
-	migrated = migrate_misplaced_page(page, target_nid);
-	if (migrated)
-		page_nid = target_nid;
-
-out:
-	if (page_nid != -1)
-		task_numa_fault(page_nid, 1, migrated);
-	return 0;
-}
-
-/* NUMA hinting page fault entry point for regular pmds */
-#ifdef CONFIG_NUMA_BALANCING
-static int do_pmd_numa_page(struct mm_struct *mm, struct vm_area_struct *vma,
-		     unsigned long addr, pmd_t *pmdp)
-{
-	pmd_t pmd;
-	pte_t *pte, *orig_pte;
-	unsigned long _addr = addr & PMD_MASK;
-	unsigned long offset;
-	spinlock_t *ptl;
-	bool numa = false;
-
-	spin_lock(&mm->page_table_lock);
-	pmd = *pmdp;
-	if (pmd_numa(pmd)) {
-		set_pmd_at(mm, _addr, pmdp, pmd_mknonnuma(pmd));
-		numa = true;
-=======
 	migrated = migrate_misplaced_page(page, vma, target_nid);
 	if (migrated) {
 		page_nid = target_nid;
 		flags |= TNF_MIGRATED;
->>>>>>> d8ec26d7
-	}
-
-<<<<<<< HEAD
-	/* we're in a page fault so some vma must be in the range */
-	BUG_ON(!vma);
-	BUG_ON(vma->vm_start >= _addr + PMD_SIZE);
-	offset = max(_addr, vma->vm_start) & ~PMD_MASK;
-	VM_BUG_ON(offset >= PMD_SIZE);
-	orig_pte = pte = pte_offset_map_lock(mm, pmdp, _addr, &ptl);
-	pte += offset >> PAGE_SHIFT;
-	for (addr = _addr + offset; addr < _addr + PMD_SIZE; pte++, addr += PAGE_SIZE) {
-		pte_t pteval = *pte;
-		struct page *page;
-		int page_nid = -1;
-		int target_nid;
-		bool migrated = false;
-
-		if (!pte_present(pteval))
-			continue;
-		if (!pte_numa(pteval))
-			continue;
-		if (addr >= vma->vm_end) {
-			vma = find_vma(mm, addr);
-			/* there's a pte present so there must be a vma */
-			BUG_ON(!vma);
-			BUG_ON(addr < vma->vm_start);
-		}
-		if (pte_numa(pteval)) {
-			pteval = pte_mknonnuma(pteval);
-			set_pte_at(mm, addr, pte, pteval);
-		}
-		page = vm_normal_page(vma, addr, pteval);
-		if (unlikely(!page))
-			continue;
-		/* only check non-shared pages */
-		if (unlikely(page_mapcount(page) != 1))
-			continue;
-
-		page_nid = page_to_nid(page);
-		target_nid = numa_migrate_prep(page, vma, addr, page_nid);
-		pte_unmap_unlock(pte, ptl);
-		if (target_nid != -1) {
-			migrated = migrate_misplaced_page(page, target_nid);
-			if (migrated)
-				page_nid = target_nid;
-		} else {
-			put_page(page);
-		}
-
-		if (page_nid != -1)
-			task_numa_fault(page_nid, 1, migrated);
-
-		pte = pte_offset_map_lock(mm, pmdp, addr, &ptl);
-	}
-	pte_unmap_unlock(orig_pte, ptl);
-
-	return 0;
-}
-#else
-static int do_pmd_numa_page(struct mm_struct *mm, struct vm_area_struct *vma,
-		     unsigned long addr, pmd_t *pmdp)
-{
-	BUG();
-=======
+	}
+
 out:
 	if (page_nid != -1)
 		task_numa_fault(last_cpupid, page_nid, 1, flags);
->>>>>>> d8ec26d7
 	return 0;
 }
 
