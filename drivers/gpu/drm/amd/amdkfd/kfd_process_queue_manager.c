/*
 * Copyright 2014 Advanced Micro Devices, Inc.
 *
 * Permission is hereby granted, free of charge, to any person obtaining a
 * copy of this software and associated documentation files (the "Software"),
 * to deal in the Software without restriction, including without limitation
 * the rights to use, copy, modify, merge, publish, distribute, sublicense,
 * and/or sell copies of the Software, and to permit persons to whom the
 * Software is furnished to do so, subject to the following conditions:
 *
 * The above copyright notice and this permission notice shall be included in
 * all copies or substantial portions of the Software.
 *
 * THE SOFTWARE IS PROVIDED "AS IS", WITHOUT WARRANTY OF ANY KIND, EXPRESS OR
 * IMPLIED, INCLUDING BUT NOT LIMITED TO THE WARRANTIES OF MERCHANTABILITY,
 * FITNESS FOR A PARTICULAR PURPOSE AND NONINFRINGEMENT.  IN NO EVENT SHALL
 * THE COPYRIGHT HOLDER(S) OR AUTHOR(S) BE LIABLE FOR ANY CLAIM, DAMAGES OR
 * OTHER LIABILITY, WHETHER IN AN ACTION OF CONTRACT, TORT OR OTHERWISE,
 * ARISING FROM, OUT OF OR IN CONNECTION WITH THE SOFTWARE OR THE USE OR
 * OTHER DEALINGS IN THE SOFTWARE.
 *
 */

#include <linux/slab.h>
#include <linux/list.h>
#include "kfd_device_queue_manager.h"
#include "kfd_priv.h"
#include "kfd_kernel_queue.h"

static inline struct process_queue_node *get_queue_by_qid(
			struct process_queue_manager *pqm, unsigned int qid)
{
	struct process_queue_node *pqn;

	list_for_each_entry(pqn, &pqm->queues, process_queue_list) {
		if ((pqn->q && pqn->q->properties.queue_id == qid) ||
		    (pqn->kq && pqn->kq->queue->properties.queue_id == qid))
			return pqn;
	}

	return NULL;
}

static int find_available_queue_slot(struct process_queue_manager *pqm,
					unsigned int *qid)
{
	unsigned long found;

	found = find_first_zero_bit(pqm->queue_slot_bitmap,
			KFD_MAX_NUM_OF_QUEUES_PER_PROCESS);

	pr_debug("The new slot id %lu\n", found);

	if (found >= KFD_MAX_NUM_OF_QUEUES_PER_PROCESS) {
		pr_info("Cannot open more queues for process with pasid %d\n",
				pqm->process->pasid);
		return -ENOMEM;
	}

	set_bit(found, pqm->queue_slot_bitmap);
	*qid = found;

	return 0;
}

void kfd_process_dequeue_from_device(struct kfd_process_device *pdd)
{
	struct kfd_dev *dev = pdd->dev;

	if (pdd->already_dequeued)
		return;

	dev->dqm->ops.process_termination(dev->dqm, &pdd->qpd);
	pdd->already_dequeued = true;
}

void kfd_process_dequeue_from_all_devices(struct kfd_process *p)
{
	struct kfd_process_device *pdd;

	list_for_each_entry(pdd, &p->per_device_data, per_device_list)
		kfd_process_dequeue_from_device(pdd);
}

int pqm_init(struct process_queue_manager *pqm, struct kfd_process *p)
{
	INIT_LIST_HEAD(&pqm->queues);
	pqm->queue_slot_bitmap =
			kzalloc(DIV_ROUND_UP(KFD_MAX_NUM_OF_QUEUES_PER_PROCESS,
					BITS_PER_BYTE), GFP_KERNEL);
	if (!pqm->queue_slot_bitmap)
		return -ENOMEM;
	pqm->process = p;

	return 0;
}

void pqm_uninit(struct process_queue_manager *pqm)
{
	struct process_queue_node *pqn, *next;

	list_for_each_entry_safe(pqn, next, &pqm->queues, process_queue_list) {
		uninit_queue(pqn->q);
		list_del(&pqn->process_queue_list);
		kfree(pqn);
	}

	kfree(pqm->queue_slot_bitmap);
	pqm->queue_slot_bitmap = NULL;
}

static int create_cp_queue(struct process_queue_manager *pqm,
				struct kfd_dev *dev, struct queue **q,
				struct queue_properties *q_properties,
				struct file *f, unsigned int qid)
{
	int retval;

	/* Doorbell initialized in user space*/
	q_properties->doorbell_ptr = NULL;

	q_properties->doorbell_off =
			kfd_queue_id_to_doorbell(dev, pqm->process, qid);

	/* let DQM handle it*/
	q_properties->vmid = 0;
	q_properties->queue_id = qid;

	retval = init_queue(q, q_properties);
	if (retval != 0)
		return retval;

	(*q)->device = dev;
	(*q)->process = pqm->process;

	pr_debug("PQM After init queue");

	return retval;
}

int pqm_create_queue(struct process_queue_manager *pqm,
			    struct kfd_dev *dev,
			    struct file *f,
			    struct queue_properties *properties,
			    unsigned int *qid)
{
	int retval;
	struct kfd_process_device *pdd;
	struct queue *q;
	struct process_queue_node *pqn;
	struct kernel_queue *kq;
	enum kfd_queue_type type = properties->type;
	unsigned int max_queues = 127; /* HWS limit */

	q = NULL;
	kq = NULL;

	pdd = kfd_get_process_device_data(dev, pqm->process);
	if (!pdd) {
		pr_err("Process device data doesn't exist\n");
		return -1;
	}

	/*
	 * for debug process, verify that it is within the static queues limit
	 * currently limit is set to half of the total avail HQD slots
	 * If we are just about to create DIQ, the is_debug flag is not set yet
	 * Hence we also check the type as well
	 */
	if ((pdd->qpd.is_debug) || (type == KFD_QUEUE_TYPE_DIQ))
		max_queues = dev->device_info->max_no_of_hqd/2;

	if (pdd->qpd.queue_count >= max_queues)
		return -ENOSPC;

	retval = find_available_queue_slot(pqm, qid);
	if (retval != 0)
		return retval;

	if (list_empty(&pdd->qpd.queues_list) &&
<<<<<<< HEAD
	    list_empty(&pdd->qpd.priv_queue_list)) {
		pdd->qpd.pqm = pqm;
=======
	    list_empty(&pdd->qpd.priv_queue_list))
>>>>>>> 661e50bc
		dev->dqm->ops.register_process(dev->dqm, &pdd->qpd);

	pqn = kzalloc(sizeof(*pqn), GFP_KERNEL);
	if (!pqn) {
		retval = -ENOMEM;
		goto err_allocate_pqn;
	}

	switch (type) {
	case KFD_QUEUE_TYPE_SDMA:
		if (dev->dqm->queue_count >=
			CIK_SDMA_QUEUES_PER_ENGINE * CIK_SDMA_ENGINE_NUM) {
			pr_err("Over-subscription is not allowed for SDMA.\n");
			retval = -EPERM;
			goto err_create_queue;
		}

		retval = create_cp_queue(pqm, dev, &q, properties, f, *qid);
		if (retval != 0)
			goto err_create_queue;
		pqn->q = q;
		pqn->kq = NULL;
<<<<<<< HEAD
		retval = dev->dqm->ops.create_queue(dev->dqm, q, &pdd->qpd,
						&q->properties.vmid);
=======
		retval = dev->dqm->ops.create_queue(dev->dqm, q, &pdd->qpd);
>>>>>>> 661e50bc
		pr_debug("DQM returned %d for create_queue\n", retval);
		print_queue(q);
		break;

	case KFD_QUEUE_TYPE_COMPUTE:
		/* check if there is over subscription */
		if ((sched_policy == KFD_SCHED_POLICY_HWS_NO_OVERSUBSCRIPTION) &&
		((dev->dqm->processes_count >= dev->vm_info.vmid_num_kfd) ||
		(dev->dqm->queue_count >= get_queues_num(dev->dqm)))) {
			pr_err("Over-subscription is not allowed in radeon_kfd.sched_policy == 1\n");
			retval = -EPERM;
			goto err_create_queue;
		}

		retval = create_cp_queue(pqm, dev, &q, properties, f, *qid);
		if (retval != 0)
			goto err_create_queue;
		pqn->q = q;
		pqn->kq = NULL;
		retval = dev->dqm->ops.create_queue(dev->dqm, q, &pdd->qpd);
		pr_debug("DQM returned %d for create_queue\n", retval);
		print_queue(q);
		break;
	case KFD_QUEUE_TYPE_DIQ:
		kq = kernel_queue_init(dev, KFD_QUEUE_TYPE_DIQ);
		if (!kq) {
			retval = -ENOMEM;
			goto err_create_queue;
		}
		kq->queue->properties.queue_id = *qid;
		pqn->kq = kq;
		pqn->q = NULL;
		retval = dev->dqm->ops.create_kernel_queue(dev->dqm,
							kq, &pdd->qpd);
		break;
	default:
		WARN(1, "Invalid queue type %d", type);
		retval = -EINVAL;
	}

	if (retval != 0) {
		pr_err("DQM create queue failed\n");
		goto err_create_queue;
	}

	pr_debug("PQM After DQM create queue\n");

	list_add(&pqn->process_queue_list, &pqm->queues);

	if (q) {
		pr_debug("PQM done creating queue\n");
		print_queue_properties(&q->properties);
	}

	return retval;

err_create_queue:
	kfree(pqn);
err_allocate_pqn:
	/* check if queues list is empty unregister process from device */
	clear_bit(*qid, pqm->queue_slot_bitmap);
	if (list_empty(&pdd->qpd.queues_list) &&
	    list_empty(&pdd->qpd.priv_queue_list))
		dev->dqm->ops.unregister_process(dev->dqm, &pdd->qpd);
	return retval;
}

int pqm_destroy_queue(struct process_queue_manager *pqm, unsigned int qid)
{
	struct process_queue_node *pqn;
	struct kfd_process_device *pdd;
	struct device_queue_manager *dqm;
	struct kfd_dev *dev;
	int retval;

	dqm = NULL;

	retval = 0;

	pqn = get_queue_by_qid(pqm, qid);
	if (!pqn) {
		pr_err("Queue id does not match any known queue\n");
		return -EINVAL;
	}

	dev = NULL;
	if (pqn->kq)
		dev = pqn->kq->dev;
	if (pqn->q)
		dev = pqn->q->device;
	if (WARN_ON(!dev))
		return -ENODEV;

	pdd = kfd_get_process_device_data(dev, pqm->process);
	if (!pdd) {
		pr_err("Process device data doesn't exist\n");
		return -1;
	}

	if (pqn->kq) {
		/* destroy kernel queue (DIQ) */
		dqm = pqn->kq->dev->dqm;
		dqm->ops.destroy_kernel_queue(dqm, pqn->kq, &pdd->qpd);
		kernel_queue_uninit(pqn->kq);
	}

	if (pqn->q) {
		dqm = pqn->q->device->dqm;
		retval = dqm->ops.destroy_queue(dqm, &pdd->qpd, pqn->q);
<<<<<<< HEAD
=======
		if (retval) {
			pr_debug("Destroy queue failed, returned %d\n", retval);
			goto err_destroy_queue;
		}
>>>>>>> 661e50bc
		uninit_queue(pqn->q);
	}

	list_del(&pqn->process_queue_list);
	kfree(pqn);
	clear_bit(qid, pqm->queue_slot_bitmap);

	if (list_empty(&pdd->qpd.queues_list) &&
	    list_empty(&pdd->qpd.priv_queue_list))
		dqm->ops.unregister_process(dqm, &pdd->qpd);

err_destroy_queue:
	return retval;
}

int pqm_update_queue(struct process_queue_manager *pqm, unsigned int qid,
			struct queue_properties *p)
{
	int retval;
	struct process_queue_node *pqn;

	pqn = get_queue_by_qid(pqm, qid);
	if (!pqn) {
		pr_debug("No queue %d exists for update operation\n", qid);
		return -EFAULT;
	}

	pqn->q->properties.queue_address = p->queue_address;
	pqn->q->properties.queue_size = p->queue_size;
	pqn->q->properties.queue_percent = p->queue_percent;
	pqn->q->properties.priority = p->priority;

	retval = pqn->q->device->dqm->ops.update_queue(pqn->q->device->dqm,
							pqn->q);
	if (retval != 0)
		return retval;

	return 0;
}

struct kernel_queue *pqm_get_kernel_queue(
					struct process_queue_manager *pqm,
					unsigned int qid)
{
	struct process_queue_node *pqn;

	pqn = get_queue_by_qid(pqm, qid);
	if (pqn && pqn->kq)
		return pqn->kq;

	return NULL;
}

#if defined(CONFIG_DEBUG_FS)

int pqm_debugfs_mqds(struct seq_file *m, void *data)
{
	struct process_queue_manager *pqm = data;
	struct process_queue_node *pqn;
	struct queue *q;
	enum KFD_MQD_TYPE mqd_type;
	struct mqd_manager *mqd_manager;
	int r = 0;

	list_for_each_entry(pqn, &pqm->queues, process_queue_list) {
		if (pqn->q) {
			q = pqn->q;
			switch (q->properties.type) {
			case KFD_QUEUE_TYPE_SDMA:
				seq_printf(m, "  SDMA queue on device %x\n",
					   q->device->id);
				mqd_type = KFD_MQD_TYPE_SDMA;
				break;
			case KFD_QUEUE_TYPE_COMPUTE:
				seq_printf(m, "  Compute queue on device %x\n",
					   q->device->id);
				mqd_type = KFD_MQD_TYPE_CP;
				break;
			default:
				seq_printf(m,
				"  Bad user queue type %d on device %x\n",
					   q->properties.type, q->device->id);
				continue;
			}
			mqd_manager = q->device->dqm->ops.get_mqd_manager(
				q->device->dqm, mqd_type);
		} else if (pqn->kq) {
			q = pqn->kq->queue;
			mqd_manager = pqn->kq->mqd;
			switch (q->properties.type) {
			case KFD_QUEUE_TYPE_DIQ:
				seq_printf(m, "  DIQ on device %x\n",
					   pqn->kq->dev->id);
				mqd_type = KFD_MQD_TYPE_HIQ;
				break;
			default:
				seq_printf(m,
				"  Bad kernel queue type %d on device %x\n",
					   q->properties.type,
					   pqn->kq->dev->id);
				continue;
			}
		} else {
			seq_printf(m,
		"  Weird: Queue node with neither kernel nor user queue\n");
			continue;
		}

		r = mqd_manager->debugfs_show_mqd(m, q->mqd);
		if (r != 0)
			break;
	}

	return r;
}

#endif<|MERGE_RESOLUTION|>--- conflicted
+++ resolved
@@ -178,12 +178,7 @@
 		return retval;
 
 	if (list_empty(&pdd->qpd.queues_list) &&
-<<<<<<< HEAD
-	    list_empty(&pdd->qpd.priv_queue_list)) {
-		pdd->qpd.pqm = pqm;
-=======
 	    list_empty(&pdd->qpd.priv_queue_list))
->>>>>>> 661e50bc
 		dev->dqm->ops.register_process(dev->dqm, &pdd->qpd);
 
 	pqn = kzalloc(sizeof(*pqn), GFP_KERNEL);
@@ -206,12 +201,7 @@
 			goto err_create_queue;
 		pqn->q = q;
 		pqn->kq = NULL;
-<<<<<<< HEAD
-		retval = dev->dqm->ops.create_queue(dev->dqm, q, &pdd->qpd,
-						&q->properties.vmid);
-=======
 		retval = dev->dqm->ops.create_queue(dev->dqm, q, &pdd->qpd);
->>>>>>> 661e50bc
 		pr_debug("DQM returned %d for create_queue\n", retval);
 		print_queue(q);
 		break;
@@ -321,13 +311,10 @@
 	if (pqn->q) {
 		dqm = pqn->q->device->dqm;
 		retval = dqm->ops.destroy_queue(dqm, &pdd->qpd, pqn->q);
-<<<<<<< HEAD
-=======
 		if (retval) {
 			pr_debug("Destroy queue failed, returned %d\n", retval);
 			goto err_destroy_queue;
 		}
->>>>>>> 661e50bc
 		uninit_queue(pqn->q);
 	}
 
