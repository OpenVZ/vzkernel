--- conflicted
+++ resolved
@@ -149,10 +149,7 @@
 	{ USB_DEVICE(0x10C4, 0x8977) },	/* CEL MeshWorks DevKit Device */
 	{ USB_DEVICE(0x10C4, 0x8998) }, /* KCF Technologies PRN */
 	{ USB_DEVICE(0x10C4, 0x89A4) }, /* CESINEL FTBC Flexible Thyristor Bridge Controller */
-<<<<<<< HEAD
-=======
 	{ USB_DEVICE(0x10C4, 0x89FB) }, /* Qivicon ZigBee USB Radio Stick */
->>>>>>> acb18725
 	{ USB_DEVICE(0x10C4, 0x8A2A) }, /* HubZ dual ZigBee and Z-Wave dongle */
 	{ USB_DEVICE(0x10C4, 0x8A5E) }, /* CEL EM3588 ZigBee USB Stick Long Range */
 	{ USB_DEVICE(0x10C4, 0x8B34) }, /* Qivicon ZigBee USB Radio Stick */
