--- conflicted
+++ resolved
@@ -807,10 +807,7 @@
 MODULE_PARM_DESC(hid, "Set additional specific HID for this driver to probe");
 #endif
 
-<<<<<<< HEAD
-=======
 #ifdef CONFIG_PM_SLEEP
->>>>>>> 985b11fa
 static int tpm_tis_resume(struct device *dev)
 {
 	struct tpm_chip *chip = dev_get_drvdata(dev);
@@ -820,10 +817,7 @@
 
 	return tpm_pm_resume(dev);
 }
-<<<<<<< HEAD
-=======
 #endif
->>>>>>> 985b11fa
 
 static SIMPLE_DEV_PM_OPS(tpm_tis_pm, tpm_pm_suspend, tpm_tis_resume);
 
